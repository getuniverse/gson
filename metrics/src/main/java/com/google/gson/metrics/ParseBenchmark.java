/*
 * Copyright (C) 2011 Google Inc.
 *
 * Licensed under the Apache License, Version 2.0 (the "License");
 * you may not use this file except in compliance with the License.
 * You may obtain a copy of the License at
 *
 * http://www.apache.org/licenses/LICENSE-2.0
 *
 * Unless required by applicable law or agreed to in writing, software
 * distributed under the License is distributed on an "AS IS" BASIS,
 * WITHOUT WARRANTIES OR CONDITIONS OF ANY KIND, either express or implied.
 * See the License for the specific language governing permissions and
 * limitations under the License.
 */

package com.google.gson.metrics;

import com.fasterxml.jackson.annotation.JsonProperty;
import com.fasterxml.jackson.core.JsonFactory;
import com.fasterxml.jackson.core.JsonFactoryBuilder;
import com.fasterxml.jackson.core.type.TypeReference;
import com.fasterxml.jackson.databind.DeserializationFeature;
import com.fasterxml.jackson.databind.MapperFeature;
import com.fasterxml.jackson.databind.ObjectMapper;
import com.fasterxml.jackson.databind.json.JsonMapper;
<<<<<<< HEAD
=======
import com.google.caliper.BeforeExperiment;
>>>>>>> b6acf117
import com.google.caliper.Param;
import com.google.gson.Gson;
import com.google.gson.GsonBuilder;
import com.google.gson.JsonParser;
import com.google.gson.annotations.SerializedName;
import com.google.gson.reflect.TypeToken;
import java.io.CharArrayReader;
import java.io.File;
import java.io.IOException;
import java.io.InputStreamReader;
import java.io.Reader;
import java.io.StringWriter;
import java.lang.reflect.Type;
import java.net.URL;
import java.text.SimpleDateFormat;
import java.util.Date;
import java.util.List;
<<<<<<< HEAD
=======
import java.util.Locale;
import java.util.zip.ZipEntry;
import java.util.zip.ZipFile;
>>>>>>> b6acf117

/**
 * Measure Gson and Jackson parsing and binding performance.
 *
 * <p>This benchmark requires that ParseBenchmarkData.zip is on the classpath.
 * That file contains Twitter feed data, which is representative of what
 * applications will be parsing.
 */
public final class ParseBenchmark {
  @Param Document document;
  @Param Api api;

  private enum Document {
    TWEETS(new TypeToken<List<Tweet>>() {}, new TypeReference<List<Tweet>>() {}),
    READER_SHORT(new TypeToken<Feed>() {}, new TypeReference<Feed>() {}),
    READER_LONG(new TypeToken<Feed>() {}, new TypeReference<Feed>() {});

    private final Type gsonType;
    private final TypeReference<?> jacksonType;

    private Document(TypeToken<?> typeToken, TypeReference<?> typeReference) {
      this.gsonType = typeToken.getType();
      this.jacksonType = typeReference;
    }
  }

  private enum Api {
    JACKSON_STREAM {
      @Override Parser newParser() {
        return new JacksonStreamParser();
      }
    },
    JACKSON_BIND {
      @Override Parser newParser() {
        return new JacksonBindParser();
      }
    },
    GSON_STREAM {
      @Override Parser newParser() {
        return new GsonStreamParser();
      }
    },
    GSON_SKIP {
      @Override Parser newParser() {
        return new GsonSkipParser();
      }
    },
    GSON_DOM {
      @Override Parser newParser() {
        return new GsonDomParser();
      }
    },
    GSON_BIND {
      @Override Parser newParser() {
        return new GsonBindParser();
      }
    };
    abstract Parser newParser();
  }

  private char[] text;
  private Parser parser;

  @BeforeExperiment
  void setUp() throws Exception {
    text = resourceToString(document.name() + ".json").toCharArray();
    parser = api.newParser();
  }

  public void timeParse(int reps) throws Exception {
    for (int i = 0; i < reps; i++) {
      parser.parse(text, document);
    }
  }

  private static File getResourceFile(String path) throws Exception {
    URL url = ParseBenchmark.class.getResource(path);
    if (url == null) {
      throw new IllegalArgumentException("Resource " + path + " does not exist");
    }
    File file = new File(url.toURI());
    if (!file.isFile()) {
      throw new IllegalArgumentException("Resource " + path + " is not a file");
    }
    return file;
  }

  private static String resourceToString(String fileName) throws Exception {
    ZipFile zipFile = new ZipFile(getResourceFile("/ParseBenchmarkData.zip"));
    try {
      ZipEntry zipEntry = zipFile.getEntry(fileName);
      Reader reader = new InputStreamReader(zipFile.getInputStream(zipEntry));
      char[] buffer = new char[8192];
      StringWriter writer = new StringWriter();
      int count;
      while ((count = reader.read(buffer)) != -1) {
        writer.write(buffer, 0, count);
      }
      reader.close();
      return writer.toString();

    } finally {
      zipFile.close();
    }
  }

  public static void main(String[] args) throws Exception {
    NonUploadingCaliperRunner.run(ParseBenchmark.class, args);
  }

  interface Parser {
    void parse(char[] data, Document document) throws Exception;
  }

  private static class GsonStreamParser implements Parser {
    @Override
    public void parse(char[] data, Document document) throws Exception {
      com.google.gson.stream.JsonReader jsonReader
          = new com.google.gson.stream.JsonReader(new CharArrayReader(data));
      readToken(jsonReader);
      jsonReader.close();
    }

    private void readToken(com.google.gson.stream.JsonReader reader) throws IOException {
      while (true) {
        switch (reader.peek()) {
        case BEGIN_ARRAY:
          reader.beginArray();
          break;
        case END_ARRAY:
          reader.endArray();
          break;
        case BEGIN_OBJECT:
          reader.beginObject();
          break;
        case END_OBJECT:
          reader.endObject();
          break;
        case NAME:
          reader.nextName();
          break;
        case BOOLEAN:
          reader.nextBoolean();
          break;
        case NULL:
          reader.nextNull();
          break;
        case NUMBER:
          reader.nextLong();
          break;
        case STRING:
          reader.nextString();
          break;
        case END_DOCUMENT:
          return;
        default:
          throw new IllegalArgumentException("Unexpected token" + reader.peek());
        }
      }
    }
  }

  private static class GsonSkipParser implements Parser {
    @Override
    public void parse(char[] data, Document document) throws Exception {
      com.google.gson.stream.JsonReader jsonReader
          = new com.google.gson.stream.JsonReader(new CharArrayReader(data));
      jsonReader.skipValue();
      jsonReader.close();
    }
  }

  private static class JacksonStreamParser implements Parser {
    @Override
    public void parse(char[] data, Document document) throws Exception {
      JsonFactory jsonFactory = new JsonFactoryBuilder().configure(JsonFactory.Feature.CANONICALIZE_FIELD_NAMES, false).build();
      com.fasterxml.jackson.core.JsonParser jp = jsonFactory.createParser(new CharArrayReader(data));
      int depth = 0;
      do {
        switch (jp.nextToken()) {
        case START_OBJECT:
        case START_ARRAY:
          depth++;
          break;
        case END_OBJECT:
        case END_ARRAY:
          depth--;
          break;
        case FIELD_NAME:
          jp.getCurrentName();
          break;
        case VALUE_STRING:
          jp.getText();
          break;
        case VALUE_NUMBER_INT:
        case VALUE_NUMBER_FLOAT:
          jp.getLongValue();
          break;
        }
      } while (depth > 0);
      jp.close();
    }
  }

  private static class GsonDomParser implements Parser {
    @Override
    public void parse(char[] data, Document document) throws Exception {
      JsonParser.parseReader(new CharArrayReader(data));
    }
  }

  private static class GsonBindParser implements Parser {
    private static Gson gson = new GsonBuilder()
        .setDateFormat("EEE MMM dd HH:mm:ss Z yyyy")
        .create();

    @Override
    public void parse(char[] data, Document document) throws Exception {
      gson.fromJson(new CharArrayReader(data), document.gsonType);
    }
  }

  private static class JacksonBindParser implements Parser {
    private static final ObjectMapper mapper;

    static {
      mapper = JsonMapper.builder()
        .configure(DeserializationFeature.FAIL_ON_UNKNOWN_PROPERTIES, false)
        .configure(MapperFeature.AUTO_DETECT_FIELDS, true)
        .build();
<<<<<<< HEAD
      mapper.setDateFormat(new SimpleDateFormat("EEE MMM dd HH:mm:ss Z yyyy"));
=======
      mapper.setDateFormat(new SimpleDateFormat("EEE MMM dd HH:mm:ss Z yyyy", Locale.ENGLISH));
>>>>>>> b6acf117
    }

    @Override
    public void parse(char[] data, Document document) throws Exception {
      mapper.readValue(new CharArrayReader(data), document.jacksonType);
    }
  }

  static class Tweet {
    @JsonProperty String coordinates;
    @JsonProperty boolean favorited;
    @JsonProperty Date created_at;
    @JsonProperty boolean truncated;
    @JsonProperty Tweet retweeted_status;
    @JsonProperty String id_str;
    @JsonProperty String in_reply_to_id_str;
    @JsonProperty String contributors;
    @JsonProperty String text;
    @JsonProperty long id;
    @JsonProperty String retweet_count;
    @JsonProperty String in_reply_to_status_id_str;
    @JsonProperty Object geo;
    @JsonProperty boolean retweeted;
    @JsonProperty String in_reply_to_user_id;
    @JsonProperty String in_reply_to_screen_name;
    @JsonProperty Object place;
    @JsonProperty User user;
    @JsonProperty String source;
    @JsonProperty String in_reply_to_user_id_str;
  }

  static class User {
    @JsonProperty String name;
    @JsonProperty String profile_sidebar_border_color;
    @JsonProperty boolean profile_background_tile;
    @JsonProperty String profile_sidebar_fill_color;
    @JsonProperty Date created_at;
    @JsonProperty String location;
    @JsonProperty String profile_image_url;
    @JsonProperty boolean follow_request_sent;
    @JsonProperty String profile_link_color;
    @JsonProperty boolean is_translator;
    @JsonProperty String id_str;
    @JsonProperty int favourites_count;
    @JsonProperty boolean contributors_enabled;
    @JsonProperty String url;
    @JsonProperty boolean default_profile;
    @JsonProperty long utc_offset;
    @JsonProperty long id;
    @JsonProperty boolean profile_use_background_image;
    @JsonProperty int listed_count;
    @JsonProperty String lang;
    @JsonProperty("protected") @SerializedName("protected") boolean isProtected;
    @JsonProperty int followers_count;
    @JsonProperty String profile_text_color;
    @JsonProperty String profile_background_color;
    @JsonProperty String time_zone;
    @JsonProperty String description;
    @JsonProperty boolean notifications;
    @JsonProperty boolean geo_enabled;
    @JsonProperty boolean verified;
    @JsonProperty String profile_background_image_url;
    @JsonProperty boolean defalut_profile_image;
    @JsonProperty int friends_count;
    @JsonProperty int statuses_count;
    @JsonProperty String screen_name;
    @JsonProperty boolean following;
    @JsonProperty boolean show_all_inline_media;
  }

  static class Feed {
    @JsonProperty String id;
    @JsonProperty String title;
    @JsonProperty String description;
    @JsonProperty("alternate") @SerializedName("alternate") List<Link> alternates;
    @JsonProperty long updated;
    @JsonProperty List<Item> items;

    @Override public String toString() {
      StringBuilder result = new StringBuilder()
          .append(id)
          .append("\n").append(title)
          .append("\n").append(description)
          .append("\n").append(alternates)
          .append("\n").append(updated);
      int i = 1;
      for (Item item : items) {
        result.append(i++).append(": ").append(item).append("\n\n");
      }
      return result.toString();
    }
  }

  static class Link {
    @JsonProperty String href;

    @Override public String toString() {
      return href;
    }
  }

  static class Item {
    @JsonProperty List<String> categories;
    @JsonProperty String title;
    @JsonProperty long published;
    @JsonProperty long updated;
    @JsonProperty("alternate") @SerializedName("alternate") List<Link> alternates;
    @JsonProperty Content content;
    @JsonProperty String author;
    @JsonProperty List<ReaderUser> likingUsers;

    @Override public String toString() {
      return title
          + "\nauthor: " + author
          + "\npublished: " + published
          + "\nupdated: " + updated
          + "\n" + content
          + "\nliking users: " + likingUsers
          + "\nalternates: " + alternates
          + "\ncategories: " + categories;
    }
  }

  static class Content {
    @JsonProperty String content;

    @Override public String toString() {
      return content;
    }
  }

  static class ReaderUser {
    @JsonProperty String userId;

    @Override public String toString() {
      return userId;
    }
  }
}<|MERGE_RESOLUTION|>--- conflicted
+++ resolved
@@ -24,10 +24,7 @@
 import com.fasterxml.jackson.databind.MapperFeature;
 import com.fasterxml.jackson.databind.ObjectMapper;
 import com.fasterxml.jackson.databind.json.JsonMapper;
-<<<<<<< HEAD
-=======
 import com.google.caliper.BeforeExperiment;
->>>>>>> b6acf117
 import com.google.caliper.Param;
 import com.google.gson.Gson;
 import com.google.gson.GsonBuilder;
@@ -45,12 +42,9 @@
 import java.text.SimpleDateFormat;
 import java.util.Date;
 import java.util.List;
-<<<<<<< HEAD
-=======
 import java.util.Locale;
 import java.util.zip.ZipEntry;
 import java.util.zip.ZipFile;
->>>>>>> b6acf117
 
 /**
  * Measure Gson and Jackson parsing and binding performance.
@@ -281,11 +275,7 @@
         .configure(DeserializationFeature.FAIL_ON_UNKNOWN_PROPERTIES, false)
         .configure(MapperFeature.AUTO_DETECT_FIELDS, true)
         .build();
-<<<<<<< HEAD
-      mapper.setDateFormat(new SimpleDateFormat("EEE MMM dd HH:mm:ss Z yyyy"));
-=======
       mapper.setDateFormat(new SimpleDateFormat("EEE MMM dd HH:mm:ss Z yyyy", Locale.ENGLISH));
->>>>>>> b6acf117
     }
 
     @Override
