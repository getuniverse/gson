--- conflicted
+++ resolved
@@ -1,19 +1,9 @@
-<<<<<<< HEAD
-<project xmlns="http://maven.apache.org/POM/4.0.0"
-  xmlns:xsi="http://www.w3.org/2001/XMLSchema-instance"
-  xsi:schemaLocation="http://maven.apache.org/POM/4.0.0 http://maven.apache.org/maven-v4_0_0.xsd">
-=======
 <project xmlns="http://maven.apache.org/POM/4.0.0" xmlns:xsi="http://www.w3.org/2001/XMLSchema-instance" xsi:schemaLocation="http://maven.apache.org/POM/4.0.0 http://maven.apache.org/maven-v4_0_0.xsd">
->>>>>>> b6acf117
   <modelVersion>4.0.0</modelVersion>
   <parent>
     <groupId>com.google.code.gson</groupId>
     <artifactId>gson-parent</artifactId>
-<<<<<<< HEAD
-    <version>2.8.9-happeo-2-SNAPSHOT</version>
-=======
-    <version>2.9.0</version>
->>>>>>> b6acf117
+    <version>2.9.0-happeo-1-SNAPSHOT</version>
   </parent>
 
   <artifactId>gson-metrics</artifactId>
@@ -42,20 +32,12 @@
     <dependency>
       <groupId>com.fasterxml.jackson.core</groupId>
       <artifactId>jackson-databind</artifactId>
-<<<<<<< HEAD
-      <version>2.13.0</version>
-=======
       <version>2.13.1</version>
->>>>>>> b6acf117
     </dependency>
     <dependency>
       <groupId>com.google.caliper</groupId>
       <artifactId>caliper</artifactId>
-<<<<<<< HEAD
-      <version>0.5-rc1</version>
-=======
       <version>1.0-beta-3</version>
->>>>>>> b6acf117
     </dependency>
   </dependencies>
 
@@ -65,11 +47,7 @@
         <plugin>
           <groupId>org.apache.maven.plugins</groupId>
           <artifactId>maven-deploy-plugin</artifactId>
-<<<<<<< HEAD
-          <version>3.0.0-M1</version>
-=======
           <version>3.0.0-M2</version>
->>>>>>> b6acf117
           <configuration>
             <!-- Not deployed -->
             <skip>true</skip>
