<project xmlns="http://maven.apache.org/POM/4.0.0" xmlns:xsi="http://www.w3.org/2001/XMLSchema-instance" xsi:schemaLocation="http://maven.apache.org/POM/4.0.0 http://maven.apache.org/maven-v4_0_0.xsd">
  <modelVersion>4.0.0</modelVersion>
  <parent>
    <groupId>com.google.code.gson</groupId>
    <artifactId>gson-parent</artifactId>
<<<<<<< HEAD
    <version>2.9.0-happeo-1-SNAPSHOT</version>
=======
    <version>2.10</version>
>>>>>>> dd92e49b
  </parent>

  <artifactId>gson-metrics</artifactId>
  <inceptionYear>2011</inceptionYear>
  <name>Gson Metrics</name>
  <description>Performance Metrics for Google Gson library</description>

  <licenses>
    <license>
      <name>Apache-2.0</name>
      <url>https://www.apache.org/licenses/LICENSE-2.0.txt</url>
    </license>
  </licenses>

  <organization>
    <name>Google, Inc.</name>
    <url>https://www.google.com</url>
  </organization>

  <dependencies>
    <dependency>
      <groupId>com.google.code.gson</groupId>
      <artifactId>gson</artifactId>
      <version>${project.parent.version}</version>
    </dependency>
    <dependency>
      <groupId>com.fasterxml.jackson.core</groupId>
      <artifactId>jackson-databind</artifactId>
      <version>2.13.4.2</version>
    </dependency>
    <dependency>
      <groupId>com.google.caliper</groupId>
      <artifactId>caliper</artifactId>
      <version>1.0-beta-3</version>
    </dependency>
  </dependencies>

  <build>
    <pluginManagement>
      <plugins>
        <plugin>
          <groupId>com.github.siom79.japicmp</groupId>
          <artifactId>japicmp-maven-plugin</artifactId>
          <version>0.16.0</version>
          <configuration>
            <!-- This module is not supposed to be consumed as library, so no need to check API -->
            <skip>true</skip>
          </configuration>
        </plugin>
        <plugin>
          <groupId>org.apache.maven.plugins</groupId>
          <artifactId>maven-deploy-plugin</artifactId>
          <configuration>
            <!-- Not deployed -->
            <skip>true</skip>
          </configuration>
        </plugin>
      </plugins>
    </pluginManagement>
  </build>

  <developers>
    <developer>
      <name>Inderjeet Singh</name>
      <organization>Google Inc.</organization>
    </developer>
    <developer>
      <name>Joel Leitch</name>
      <organization>Google Inc.</organization>
    </developer>
    <developer>
      <name>Jesse Wilson</name>
      <organization>Google Inc.</organization>
    </developer>
  </developers>
</project><|MERGE_RESOLUTION|>--- conflicted
+++ resolved
@@ -3,11 +3,7 @@
   <parent>
     <groupId>com.google.code.gson</groupId>
     <artifactId>gson-parent</artifactId>
-<<<<<<< HEAD
-    <version>2.9.0-happeo-1-SNAPSHOT</version>
-=======
-    <version>2.10</version>
->>>>>>> dd92e49b
+    <version>2.10-happeo-1-SNAPSHOT</version>
   </parent>
 
   <artifactId>gson-metrics</artifactId>
