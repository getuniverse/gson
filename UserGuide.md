--- conflicted
+++ resolved
@@ -74,11 +74,7 @@
 ## <a name="TOC-Gson-With-Gradle"></a>Using Gson with Gradle/Android
 ```
 dependencies {
-<<<<<<< HEAD
-    implementation 'com.google.code.gson:gson:2.8.9-happeo-1'
-=======
-    implementation 'com.google.code.gson:gson:2.8.9'
->>>>>>> b6acf117
+    implementation 'com.google.code.gson:gson:2.9.0-happeo-1'
 }
 ```
 ## <a name="TOC-Gson-With-Maven"></a>Using Gson with Maven
@@ -90,11 +86,7 @@
     <dependency>
       <groupId>com.google.code.gson</groupId>
       <artifactId>gson</artifactId>
-<<<<<<< HEAD
-      <version>2.8.9-happeo-1</version>
-=======
-      <version>2.8.9</version>
->>>>>>> b6acf117
+      <version>2.9.0-happeo-1</version>
       <scope>compile</scope>
     </dependency>
 </dependencies>
