# Gson User Guide

1. [Overview](#TOC-Overview)
2. [Goals for Gson](#TOC-Goals-for-Gson)
3. [Gson Performance and Scalability](#TOC-Gson-Performance-and-Scalability)
4. [Gson Users](#TOC-Gson-Users)
5. [Using Gson](#TOC-Using-Gson)
   * [Using Gson with Gradle/Android](#TOC-Gson-With-Gradle)
   * [Using Gson with Maven](#TOC-Gson-With-Maven)
   * [Primitives Examples](#TOC-Primitives-Examples)
   * [Object Examples](#TOC-Object-Examples)
   * [Finer Points with Objects](#TOC-Finer-Points-with-Objects)
   * [Nested Classes (including Inner Classes)](#TOC-Nested-Classes-including-Inner-Classes-)
   * [Array Examples](#TOC-Array-Examples)
   * [Collections Examples](#TOC-Collections-Examples)
     * [Collections Limitations](#TOC-Collections-Limitations)
   * [Maps Examples](#TOC-Maps-Examples)
   * [Serializing and Deserializing Generic Types](#TOC-Serializing-and-Deserializing-Generic-Types)
   * [Serializing and Deserializing Collection with Objects of Arbitrary Types](#TOC-Serializing-and-Deserializing-Collection-with-Objects-of-Arbitrary-Types)
   * [Built-in Serializers and Deserializers](#TOC-Built-in-Serializers-and-Deserializers)
   * [Custom Serialization and Deserialization](#TOC-Custom-Serialization-and-Deserialization)
     * [Writing a Serializer](#TOC-Writing-a-Serializer)
     * [Writing a Deserializer](#TOC-Writing-a-Deserializer)
   * [Writing an Instance Creator](#TOC-Writing-an-Instance-Creator)
     * [InstanceCreator for a Parameterized Type](#TOC-InstanceCreator-for-a-Parameterized-Type)
   * [Compact Vs. Pretty Printing for JSON Output Format](#TOC-Compact-Vs.-Pretty-Printing-for-JSON-Output-Format)
   * [Null Object Support](#TOC-Null-Object-Support)
   * [Versioning Support](#TOC-Versioning-Support)
   * [Excluding Fields From Serialization and Deserialization](#TOC-Excluding-Fields-From-Serialization-and-Deserialization)
     * [Java Modifier Exclusion](#TOC-Java-Modifier-Exclusion)
     * [Gson's `@Expose`](#TOC-Gson-s-Expose)
     * [User Defined Exclusion Strategies](#TOC-User-Defined-Exclusion-Strategies)
   * [JSON Field Naming Support](#TOC-JSON-Field-Naming-Support)
   * [Sharing State Across Custom Serializers and Deserializers](#TOC-Sharing-State-Across-Custom-Serializers-and-Deserializers)
   * [Streaming](#TOC-Streaming)
6. [Issues in Designing Gson](#TOC-Issues-in-Designing-Gson)
7. [Future Enhancements to Gson](#TOC-Future-Enhancements-to-Gson)

## <a name="TOC-Overview"></a>Overview

Gson is a Java library that can be used to convert Java Objects into their JSON representation. It can also be used to convert a JSON string to an equivalent Java object.

Gson can work with arbitrary Java objects including pre-existing objects that you do not have source code of.

## <a name="TOC-Goals-for-Gson"></a>Goals for Gson

* Provide easy to use mechanisms like `toString()` and constructor (factory method) to convert Java to JSON and vice-versa
* Allow pre-existing unmodifiable objects to be converted to and from JSON
* Allow custom representations for objects
* Support arbitrarily complex objects
* Generate compact and readable JSON output

## <a name="TOC-Gson-Performance-and-Scalability"></a>Gson Performance and Scalability

Here are some metrics that we obtained on a desktop (dual opteron, 8GB RAM, 64-bit Ubuntu) running lots of other things along-with the tests. You can rerun these tests by using the class [`PerformanceTest`](gson/src/test/java/com/google/gson/metrics/PerformanceTest.java).

* Strings: Deserialized strings of over 25MB without any problems (see `disabled_testStringDeserializationPerformance` method in `PerformanceTest`)
* Large collections:
  * Serialized a collection of 1.4 million objects (see `disabled_testLargeCollectionSerialization` method in `PerformanceTest`)
  * Deserialized a collection of 87,000 objects (see `disabled_testLargeCollectionDeserialization` in `PerformanceTest`)
* Gson 1.4 raised the deserialization limit for byte arrays and collection to over 11MB from 80KB.

Note: Delete the `disabled_` prefix to run these tests. We use this prefix to prevent running these tests every time we run JUnit tests.

## <a name="TOC-Gson-Users"></a>Gson Users

Gson was originally created for use inside Google where it is currently used in a number of projects. It is now used by a number of public projects and companies.

## <a name="TOC-Using-Gson"></a>Using Gson

The primary class to use is [`Gson`](gson/src/main/java/com/google/gson/Gson.java) which you can just create by calling `new Gson()`. There is also a class [`GsonBuilder`](gson/src/main/java/com/google/gson/GsonBuilder.java) available that can be used to create a Gson instance with various settings like version control and so on.

The Gson instance does not maintain any state while invoking JSON operations. So, you are free to reuse the same object for multiple JSON serialization and deserialization operations.

## <a name="TOC-Gson-With-Gradle"></a>Using Gson with Gradle/Android

```gradle
dependencies {
<<<<<<< HEAD
    implementation 'com.google.code.gson:gson:2.9.0-happeo-1'
=======
    implementation 'com.google.code.gson:gson:2.10'
>>>>>>> dd92e49b
}
```

## <a name="TOC-Gson-With-Maven"></a>Using Gson with Maven

To use Gson with Maven2/3, you can use the Gson version available in Maven Central by adding the following dependency:

```xml
<dependencies>
    <!--  Gson: Java to JSON conversion -->
    <dependency>
      <groupId>com.google.code.gson</groupId>
      <artifactId>gson</artifactId>
<<<<<<< HEAD
      <version>2.9.0-happeo-1</version>
=======
      <version>2.10</version>
>>>>>>> dd92e49b
      <scope>compile</scope>
    </dependency>
</dependencies>
```

That is it, now your Maven project is Gson enabled.

### <a name="TOC-Primitives-Examples"></a>Primitives Examples

```java
// Serialization
Gson gson = new Gson();
gson.toJson(1);            // ==> 1
gson.toJson("abcd");       // ==> "abcd"
gson.toJson(new Long(10)); // ==> 10
int[] values = { 1 };
gson.toJson(values);       // ==> [1]

// Deserialization
int one = gson.fromJson("1", int.class);
Integer one = gson.fromJson("1", Integer.class);
Long one = gson.fromJson("1", Long.class);
Boolean false = gson.fromJson("false", Boolean.class);
String str = gson.fromJson("\"abc\"", String.class);
String[] anotherStr = gson.fromJson("[\"abc\"]", String[].class);
```

### <a name="TOC-Object-Examples"></a>Object Examples

```java
class BagOfPrimitives {
  private int value1 = 1;
  private String value2 = "abc";
  private transient int value3 = 3;
  BagOfPrimitives() {
    // no-args constructor
  }
}

// Serialization
BagOfPrimitives obj = new BagOfPrimitives();
Gson gson = new Gson();
String json = gson.toJson(obj);

// ==> json is {"value1":1,"value2":"abc"}
```

Note that you can not serialize objects with circular references since that will result in infinite recursion.

```java
// Deserialization
BagOfPrimitives obj2 = gson.fromJson(json, BagOfPrimitives.class);
// ==> obj2 is just like obj
```

#### <a name="TOC-Finer-Points-with-Objects"></a>**Finer Points with Objects**

* It is perfectly fine (and recommended) to use private fields.
* There is no need to use any annotations to indicate a field is to be included for serialization and deserialization. All fields in the current class (and from all super classes) are included by default.
* If a field is marked transient, (by default) it is ignored and not included in the JSON serialization or deserialization.
* This implementation handles nulls correctly.
  * While serializing, a null field is omitted from the output.
  * While deserializing, a missing entry in JSON results in setting the corresponding field in the object to its default value: null for object types, zero for numeric types, and false for booleans.
* If a field is _synthetic_, it is ignored and not included in JSON serialization or deserialization.
* Fields corresponding to the outer classes in inner classes are ignored and not included in serialization or deserialization.
* Anonymous and local classes are excluded. They will be serialized as JSON `null` and when deserialized their JSON value is ignored and `null` is returned. Convert the classes to `static` nested classes to enable serialization and deserialization for them.

### <a name="TOC-Nested-Classes-including-Inner-Classes-"></a>Nested Classes (including Inner Classes)

Gson can serialize static nested classes quite easily.

Gson can also deserialize static nested classes. However, Gson can **not** automatically deserialize the **pure inner classes since their no-args constructor also need a reference to the containing Object** which is not available at the time of deserialization. You can address this problem by either making the inner class static or by providing a custom InstanceCreator for it. Here is an example:

```java
public class A {
  public String a;

  class B {

    public String b;

    public B() {
      // No args constructor for B
    }
  }
}
```

**NOTE**: The above class B can not (by default) be serialized with Gson.

Gson can not deserialize `{"b":"abc"}` into an instance of B since the class B is an inner class. If it was defined as static class B then Gson would have been able to deserialize the string. Another solution is to write a custom instance creator for B.

```java
public class InstanceCreatorForB implements InstanceCreator<A.B> {
  private final A a;
  public InstanceCreatorForB(A a)  {
    this.a = a;
  }
  public A.B createInstance(Type type) {
    return a.new B();
  }
}
```

The above is possible, but not recommended.

### <a name="TOC-Array-Examples"></a>Array Examples

```java
Gson gson = new Gson();
int[] ints = {1, 2, 3, 4, 5};
String[] strings = {"abc", "def", "ghi"};

// Serialization
gson.toJson(ints);     // ==> [1,2,3,4,5]
gson.toJson(strings);  // ==> ["abc", "def", "ghi"]

// Deserialization
int[] ints2 = gson.fromJson("[1,2,3,4,5]", int[].class);
// ==> ints2 will be same as ints
```

We also support multi-dimensional arrays, with arbitrarily complex element types.

### <a name="TOC-Collections-Examples"></a>Collections Examples

```java
Gson gson = new Gson();
Collection<Integer> ints = Arrays.asList(1,2,3,4,5);

// Serialization
String json = gson.toJson(ints);  // ==> json is [1,2,3,4,5]

// Deserialization
TypeToken<Collection<Integer>> collectionType = new TypeToken<Collection<Integer>>(){};
// Note: For older Gson versions it is necessary to use `collectionType.getType()` as argument below,
// this is however not type-safe and care must be taken to specify the correct type for the local variable
Collection<Integer> ints2 = gson.fromJson(json, collectionType);
// ==> ints2 is same as ints
```

Fairly hideous: note how we define the type of collection.
Unfortunately, there is no way to get around this in Java.

#### <a name="TOC-Collections-Limitations"></a>Collections Limitations

Gson can serialize collection of arbitrary objects but can not deserialize from it, because there is no way for the user to indicate the type of the resulting object. Instead, while deserializing, the Collection must be of a specific, generic type.
This makes sense, and is rarely a problem when following good Java coding practices.

### <a name="TOC-Maps-Examples"></a>Maps Examples

Gson by default serializes any `java.util.Map` implementation as a JSON object. Because JSON objects only support strings as member names, Gson converts the Map keys to strings by calling `toString()` on them, and using `"null"` for `null` keys:

```java
Gson gson = new Gson();
Map<String, String> stringMap = new LinkedHashMap<>();
stringMap.put("key", "value");
stringMap.put(null, "null-entry");

// Serialization
String json = gson.toJson(stringMap); // ==> json is {"key":"value","null":"null-entry"}

Map<Integer, Integer> intMap = new LinkedHashMap<>();
intMap.put(2, 4);
intMap.put(3, 6);

// Serialization
String json = gson.toJson(intMap); // ==> json is {"2":4,"3":6}
```

For deserialization Gson uses the `read` method of the `TypeAdapter` registered for the Map key type. Similar to the Collection example shown above, for deserialization a `TypeToken` has to be used to tell Gson what types the Map keys and values have:

```java
Gson gson = new Gson();
TypeToken<Map<String, String>> mapType = new TypeToken<Map<String, String>>(){};
String json = "{\"key\": \"value\"}";

// Deserialization
// Note: For older Gson versions it is necessary to use `mapType.getType()` as argument below,
// this is however not type-safe and care must be taken to specify the correct type for the local variable
Map<String, String> stringMap = gson.fromJson(json, mapType);
// ==> stringMap is {key=value}
```

Gson also supports using complex types as Map keys. This feature can be enabled with [`GsonBuilder.enableComplexMapKeySerialization()`](https://javadoc.io/doc/com.google.code.gson/gson/latest/com.google.gson/com/google/gson/GsonBuilder.html#enableComplexMapKeySerialization()). If enabled, Gson uses the `write` method of the `TypeAdapter` registered for the Map key type to serialize the keys, instead of using `toString()`. When any of the keys is serialized by the adapter as JSON array or JSON object, Gson will serialize the complete Map as JSON array, consisting of key-value pairs (encoded as JSON array). Otherwise, if none of the keys is serialized as a JSON array or JSON object, Gson will use a JSON object to encode the Map:

```java
class PersonName {
  String firstName;
  String lastName;

  PersonName(String firstName, String lastName) {
    this.firstName = firstName;
    this.lastName = lastName;
  }

  // ... equals and hashCode
}

Gson gson = new GsonBuilder().enableComplexMapKeySerialization().create();
Map<PersonName, Integer> complexMap = new LinkedHashMap<>();
complexMap.put(new PersonName("John", "Doe"), 30);
complexMap.put(new PersonName("Jane", "Doe"), 35);

// Serialization; complex map is serialized as a JSON array containing key-value pairs (as JSON arrays)
String json = gson.toJson(complexMap);
// ==> json is [[{"firstName":"John","lastName":"Doe"},30],[{"firstName":"Jane","lastName":"Doe"},35]]

Map<String, String> stringMap = new LinkedHashMap<>();
stringMap.put("key", "value");
// Serialization; non-complex map is serialized as a regular JSON object
String json = gson.toJson(stringMap); // json is {"key":"value"}
```

**Important:** Because Gson by default uses `toString()` to serialize Map keys, this can lead to malformed encoded keys or can cause mismatch between serialization and deserialization of the keys, for example when `toString()` is not properly implemented. A workaround for this can be to use `enableComplexMapKeySerialization()` to make sure the `TypeAdapter` registered for the Map key type is used for deserialization _and_ serialization. As shown in the example above, when none of the keys are serialized by the adapter as JSON array or JSON object, the Map is serialized as a regular JSON object, as desired.

Note that when deserializing enums as Map keys, if Gson is unable to find an enum constant with a matching `name()` value respectively `@SerializedName` annotation, it falls back to looking up the enum constant by its `toString()` value. This is to work around the issue described above, but only applies to enum constants.

### <a name="TOC-Serializing-and-Deserializing-Generic-Types"></a>Serializing and Deserializing Generic Types

When you call `toJson(obj)`, Gson calls `obj.getClass()` to get information on the fields to serialize. Similarly, you can typically pass `MyClass.class` object in the `fromJson(json, MyClass.class)` method. This works fine if the object is a non-generic type. However, if the object is of a generic type, then the Generic type information is lost because of Java Type Erasure. Here is an example illustrating the point:

```java
class Foo<T> {
  T value;
}
Gson gson = new Gson();
Foo<Bar> foo = new Foo<Bar>();
gson.toJson(foo); // May not serialize foo.value correctly

gson.fromJson(json, foo.getClass()); // Fails to deserialize foo.value as Bar
```

The above code fails to interpret value as type Bar because Gson invokes `foo.getClass()` to get its class information, but this method returns a raw class, `Foo.class`. This means that Gson has no way of knowing that this is an object of type `Foo<Bar>`, and not just plain `Foo`.

You can solve this problem by specifying the correct parameterized type for your generic type. You can do this by using the [`TypeToken`](https://javadoc.io/doc/com.google.code.gson/gson/latest/com.google.gson/com/google/gson/reflect/TypeToken.html) class.

```java
Type fooType = new TypeToken<Foo<Bar>>() {}.getType();
gson.toJson(foo, fooType);

gson.fromJson(json, fooType);
```

The idiom used to get `fooType` actually defines an anonymous local inner class containing a method `getType()` that returns the fully parameterized type.

### <a name="TOC-Serializing-and-Deserializing-Collection-with-Objects-of-Arbitrary-Types"></a>Serializing and Deserializing Collection with Objects of Arbitrary Types

Sometimes you are dealing with JSON array that contains mixed types. For example:
`['hello',5,{name:'GREETINGS',source:'guest'}]`

The equivalent `Collection` containing this is:

```java
Collection collection = new ArrayList();
collection.add("hello");
collection.add(5);
collection.add(new Event("GREETINGS", "guest"));
```

where the `Event` class is defined as:

```java
class Event {
  private String name;
  private String source;
  private Event(String name, String source) {
    this.name = name;
    this.source = source;
  }
}
```

You can serialize the collection with Gson without doing anything specific: `toJson(collection)` would write out the desired output.

However, deserialization with `fromJson(json, Collection.class)` will not work since Gson has no way of knowing how to map the input to the types. Gson requires that you provide a genericised version of collection type in `fromJson()`. So, you have three options:

1. Use Gson's parser API (low-level streaming parser or the DOM parser JsonParser) to parse the array elements and then use `Gson.fromJson()` on each of the array elements.This is the preferred approach. [Here is an example](extras/src/main/java/com/google/gson/extras/examples/rawcollections/RawCollectionsExample.java) that demonstrates how to do this.

2. Register a type adapter for `Collection.class` that looks at each of the array members and maps them to appropriate objects. The disadvantage of this approach is that it will screw up deserialization of other collection types in Gson.

3. Register a type adapter for `MyCollectionMemberType` and use `fromJson()` with `Collection<MyCollectionMemberType>`.

This approach is practical only if the array appears as a top-level element or if you can change the field type holding the collection to be of type `Collection<MyCollectionMemberType>`.

### <a name="TOC-Built-in-Serializers-and-Deserializers"></a>Built-in Serializers and Deserializers

Gson has built-in serializers and deserializers for commonly used classes whose default representation may be inappropriate, for instance

* `java.net.URL` to match it with strings like `"https://github.com/google/gson/"`
* `java.net.URI` to match it with strings like `"/google/gson/"`

For many more, see the internal class [`TypeAdapters`](gson/src/main/java/com/google/gson/internal/bind/TypeAdapters.java).

You can also find source code for some commonly used classes such as JodaTime at [this page](https://sites.google.com/site/gson/gson-type-adapters-for-common-classes-1).

### <a name="TOC-Custom-Serialization-and-Deserialization"></a>Custom Serialization and Deserialization

Sometimes default representation is not what you want. This is often the case when dealing with library classes (DateTime, etc).
Gson allows you to register your own custom serializers and deserializers. This is done by defining two parts:

* JSON Serializers: Need to define custom serialization for an object
* JSON Deserializers: Needed to define custom deserialization for a type

* Instance Creators: Not needed if no-args constructor is available or a deserializer is registered

```java
GsonBuilder gson = new GsonBuilder();
gson.registerTypeAdapter(MyType2.class, new MyTypeAdapter());
gson.registerTypeAdapter(MyType.class, new MySerializer());
gson.registerTypeAdapter(MyType.class, new MyDeserializer());
gson.registerTypeAdapter(MyType.class, new MyInstanceCreator());
```

`registerTypeAdapter` call checks if the type adapter implements more than one of these interfaces and register it for all of them.

#### <a name="TOC-Writing-a-Serializer"></a>Writing a Serializer

Here is an example of how to write a custom serializer for JodaTime `DateTime` class.

```java
private class DateTimeSerializer implements JsonSerializer<DateTime> {
  public JsonElement serialize(DateTime src, Type typeOfSrc, JsonSerializationContext context) {
    return new JsonPrimitive(src.toString());
  }
}
```

Gson calls `serialize()` when it runs into a `DateTime` object during serialization.

#### <a name="TOC-Writing-a-Deserializer"></a>Writing a Deserializer

Here is an example of how to write a custom deserializer for JodaTime DateTime class.

```java
private class DateTimeDeserializer implements JsonDeserializer<DateTime> {
  public DateTime deserialize(JsonElement json, Type typeOfT, JsonDeserializationContext context)
      throws JsonParseException {
    return new DateTime(json.getAsJsonPrimitive().getAsString());
  }
}
```

Gson calls `deserialize` when it needs to deserialize a JSON string fragment into a DateTime object

**Finer points with Serializers and Deserializers**

Often you want to register a single handler for all generic types corresponding to a raw type

* For example, suppose you have an `Id` class for id representation/translation (i.e. an internal vs. external representation).
* `Id<T>` type that has same serialization for all generic types
  * Essentially write out the id value
* Deserialization is very similar but not exactly the same
  * Need to call `new Id(Class<T>, String)` which returns an instance of `Id<T>`

Gson supports registering a single handler for this. You can also register a specific handler for a specific generic type (say `Id<RequiresSpecialHandling>` needed special handling).
The `Type` parameter for the `toJson()` and `fromJson()` contains the generic type information to help you write a single handler for all generic types corresponding to the same raw type.

### <a name="TOC-Writing-an-Instance-Creator"></a>Writing an Instance Creator

While deserializing an Object, Gson needs to create a default instance of the class.
Well-behaved classes that are meant for serialization and deserialization should have a no-argument constructor.

* Doesn't matter whether public or private

Typically, Instance Creators are needed when you are dealing with a library class that does NOT define a no-argument constructor

**Instance Creator Example**

```java
private class MoneyInstanceCreator implements InstanceCreator<Money> {
  public Money createInstance(Type type) {
    return new Money("1000000", CurrencyCode.USD);
  }
}
```

Type could be of a corresponding generic type

* Very useful to invoke constructors which need specific generic type information
* For example, if the `Id` class stores the class for which the Id is being created

#### <a name="TOC-InstanceCreator-for-a-Parameterized-Type"></a>InstanceCreator for a Parameterized Type

Sometimes the type that you are trying to instantiate is a parameterized type. Generally, this is not a problem since the actual instance is of raw type. Here is an example:

```java
class MyList<T> extends ArrayList<T> {
}

class MyListInstanceCreator implements InstanceCreator<MyList<?>> {
    @SuppressWarnings("unchecked")
  public MyList<?> createInstance(Type type) {
    // No need to use a parameterized list since the actual instance will have the raw type anyway.
    return new MyList();
  }
}
```

However, sometimes you do need to create instance based on the actual parameterized type. In this case, you can use the type parameter being passed to the `createInstance` method. Here is an example:

```java
public class Id<T> {
  private final Class<T> classOfId;
  private final long value;
  public Id(Class<T> classOfId, long value) {
    this.classOfId = classOfId;
    this.value = value;
  }
}

class IdInstanceCreator implements InstanceCreator<Id<?>> {
  public Id<?> createInstance(Type type) {
    Type[] typeParameters = ((ParameterizedType)type).getActualTypeArguments();
    Type idType = typeParameters[0]; // Id has only one parameterized type T
    return new Id((Class)idType, 0L);
  }
}
```

In the above example, an instance of the Id class can not be created without actually passing in the actual type for the parameterized type. We solve this problem by using the passed method parameter, `type`. The `type` object in this case is the Java parameterized type representation of `Id<Foo>` where the actual instance should be bound to `Id<Foo>`. Since `Id` class has just one parameterized type parameter, `T`, we use the zeroth element of the type array returned by `getActualTypeArgument()` which will hold `Foo.class` in this case.

### <a name="TOC-Compact-Vs.-Pretty-Printing-for-JSON-Output-Format"></a>Compact Vs. Pretty Printing for JSON Output Format

The default JSON output that is provided by Gson is a compact JSON format. This means that there will not be any whitespace in the output JSON structure. Therefore, there will be no whitespace between field names and its value, object fields, and objects within arrays in the JSON output. As well, "null" fields will be ignored in the output (NOTE: null values will still be included in collections/arrays of objects). See the [Null Object Support](#TOC-Null-Object-Support) section for information on configure Gson to output all null values.

If you would like to use the Pretty Print feature, you must configure your `Gson` instance using the `GsonBuilder`. The `JsonFormatter` is not exposed through our public API, so the client is unable to configure the default print settings/margins for the JSON output. For now, we only provide a default `JsonPrintFormatter` that has default line length of 80 character, 2 character indentation, and 4 character right margin.

The following is an example shows how to configure a `Gson` instance to use the default `JsonPrintFormatter` instead of the `JsonCompactFormatter`:

```java
Gson gson = new GsonBuilder().setPrettyPrinting().create();
String jsonOutput = gson.toJson(someObject);
```

### <a name="TOC-Null-Object-Support"></a>Null Object Support

The default behaviour that is implemented in Gson is that `null` object fields are ignored. This allows for a more compact output format; however, the client must define a default value for these fields as the JSON format is converted back into its Java form.

Here's how you would configure a `Gson` instance to output null:

```java
Gson gson = new GsonBuilder().serializeNulls().create();
```

NOTE: when serializing `null`s with Gson, it will add a `JsonNull` element to the `JsonElement` structure. Therefore, this object can be used in custom serialization/deserialization.

Here's an example:

```java
public class Foo {
  private final String s;
  private final int i;

  public Foo() {
    this(null, 5);
  }

  public Foo(String s, int i) {
    this.s = s;
    this.i = i;
  }
}

Gson gson = new GsonBuilder().serializeNulls().create();
Foo foo = new Foo();
String json = gson.toJson(foo);
System.out.println(json);

json = gson.toJson(null);
System.out.println(json);
```

The output is:

```
{"s":null,"i":5}
null
```

### <a name="TOC-Versioning-Support"></a>Versioning Support

Multiple versions of the same object can be maintained by using [@Since](gson/src/main/java/com/google/gson/annotations/Since.java) annotation. This annotation can be used on Classes, Fields and, in a future release, Methods. In order to leverage this feature, you must configure your `Gson` instance to ignore any field/object that is greater than some version number. If no version is set on the `Gson` instance then it will serialize and deserialize all fields and classes regardless of the version.

```java
public class VersionedClass {
  @Since(1.1) private final String newerField;
  @Since(1.0) private final String newField;
  private final String field;

  public VersionedClass() {
    this.newerField = "newer";
    this.newField = "new";
    this.field = "old";
  }
}

VersionedClass versionedObject = new VersionedClass();
Gson gson = new GsonBuilder().setVersion(1.0).create();
String jsonOutput = gson.toJson(versionedObject);
System.out.println(jsonOutput);
System.out.println();

gson = new Gson();
jsonOutput = gson.toJson(versionedObject);
System.out.println(jsonOutput);
```

The output is:

```
{"newField":"new","field":"old"}

{"newerField":"newer","newField":"new","field":"old"}
```

### <a name="TOC-Excluding-Fields-From-Serialization-and-Deserialization"></a>Excluding Fields From Serialization and Deserialization

Gson supports numerous mechanisms for excluding top-level classes, fields and field types. Below are pluggable mechanisms that allow field and class exclusion. If none of the below mechanisms satisfy your needs then you can always use [custom serializers and deserializers](#TOC-Custom-Serialization-and-Deserialization).

#### <a name="TOC-Java-Modifier-Exclusion"></a>Java Modifier Exclusion

By default, if you mark a field as `transient`, it will be excluded. As well, if a field is marked as `static` then by default it will be excluded. If you want to include some transient fields then you can do the following:

```java
import java.lang.reflect.Modifier;
Gson gson = new GsonBuilder()
    .excludeFieldsWithModifiers(Modifier.STATIC)
    .create();
```

NOTE: you can give any number of the `Modifier` constants to the `excludeFieldsWithModifiers` method. For example:

```java
Gson gson = new GsonBuilder()
    .excludeFieldsWithModifiers(Modifier.STATIC, Modifier.TRANSIENT, Modifier.VOLATILE)
    .create();
```

#### <a name="TOC-Gson-s-Expose"></a>Gson's `@Expose`

This feature provides a way where you can mark certain fields of your objects to be excluded for consideration for serialization and deserialization to JSON. To use this annotation, you must create Gson by using `new GsonBuilder().excludeFieldsWithoutExposeAnnotation().create()`. The Gson instance created will exclude all fields in a class that are not marked with `@Expose` annotation.

#### <a name="TOC-User-Defined-Exclusion-Strategies"></a>User Defined Exclusion Strategies

If the above mechanisms for excluding fields and class type do not work for you then you can always write your own exclusion strategy and plug it into Gson. See the [`ExclusionStrategy`](https://javadoc.io/doc/com.google.code.gson/gson/latest/com.google.gson/com/google/gson/ExclusionStrategy.html) JavaDoc for more information.

The following example shows how to exclude fields marked with a specific `@Foo` annotation and excludes top-level types (or declared field type) of class `String`.

```java
@Retention(RetentionPolicy.RUNTIME)
@Target({ElementType.FIELD})
public @interface Foo {
  // Field tag only annotation
}

public class SampleObjectForTest {
  @Foo private final int annotatedField;
  private final String stringField;
  private final long longField;
  private final Class<?> clazzField;

  public SampleObjectForTest() {
    annotatedField = 5;
    stringField = "someDefaultValue";
    longField = 1234;
  }
}

public class MyExclusionStrategy implements ExclusionStrategy {
  private final Class<?> typeToSkip;

  private MyExclusionStrategy(Class<?> typeToSkip) {
    this.typeToSkip = typeToSkip;
  }

  public boolean shouldSkipClass(Class<?> clazz) {
    return (clazz == typeToSkip);
  }

  public boolean shouldSkipField(FieldAttributes f) {
    return f.getAnnotation(Foo.class) != null;
  }
}

public static void main(String[] args) {
  Gson gson = new GsonBuilder()
      .setExclusionStrategies(new MyExclusionStrategy(String.class))
      .serializeNulls()
      .create();
  SampleObjectForTest src = new SampleObjectForTest();
  String json = gson.toJson(src);
  System.out.println(json);
}
```

The output is:

```json
{"longField":1234}
```

### <a name="TOC-JSON-Field-Naming-Support"></a>JSON Field Naming Support

Gson supports some pre-defined field naming policies to convert the standard Java field names (i.e., camel cased names starting with lower case --- `sampleFieldNameInJava`) to a JSON field name (i.e., `sample_field_name_in_java` or `SampleFieldNameInJava`). See the [FieldNamingPolicy](https://javadoc.io/doc/com.google.code.gson/gson/latest/com.google.gson/com/google/gson/FieldNamingPolicy.html) class for information on the pre-defined naming policies.

It also has an annotation based strategy to allows clients to define custom names on a per field basis. Note, that the annotation based strategy has field name validation which will raise "Runtime" exceptions if an invalid field name is provided as the annotation value.

The following is an example of how to use both Gson naming policy features:

```java
private class SomeObject {
  @SerializedName("custom_naming") private final String someField;
  private final String someOtherField;

  public SomeObject(String a, String b) {
    this.someField = a;
    this.someOtherField = b;
  }
}

SomeObject someObject = new SomeObject("first", "second");
Gson gson = new GsonBuilder().setFieldNamingPolicy(FieldNamingPolicy.UPPER_CAMEL_CASE).create();
String jsonRepresentation = gson.toJson(someObject);
System.out.println(jsonRepresentation);
```

The output is:

```json
{"custom_naming":"first","SomeOtherField":"second"}
```

If you have a need for custom naming policy ([see this discussion](https://groups.google.com/group/google-gson/browse_thread/thread/cb441a2d717f6892)), you can use the [@SerializedName](https://javadoc.io/doc/com.google.code.gson/gson/latest/com.google.gson/com/google/gson/annotations/SerializedName.html) annotation.

### <a name="TOC-Sharing-State-Across-Custom-Serializers-and-Deserializers"></a>Sharing State Across Custom Serializers and Deserializers

Sometimes you need to share state across custom serializers/deserializers ([see this discussion](https://groups.google.com/group/google-gson/browse_thread/thread/2850010691ea09fb)). You can use the following three strategies to accomplish this:

1. Store shared state in static fields
2. Declare the serializer/deserializer as inner classes of a parent type, and use the instance fields of parent type to store shared state
3. Use Java `ThreadLocal`

1 and 2 are not thread-safe options, but 3 is.

### <a name="TOC-Streaming"></a>Streaming

In addition Gson's object model and data binding, you can use Gson to read from and write to a [stream](https://sites.google.com/site/gson/streaming). You can also combine streaming and object model access to get the best of both approaches.

## <a name="TOC-Issues-in-Designing-Gson"></a>Issues in Designing Gson

See the [Gson design document](GsonDesignDocument.md "Gson design document") for a discussion of issues we faced while designing Gson. It also include a comparison of Gson with other Java libraries that can be used for JSON conversion.

## <a name="TOC-Future-Enhancements-to-Gson"></a>Future Enhancements to Gson

For the latest list of proposed enhancements or if you'd like to suggest new ones, see the [Issues section](https://github.com/google/gson/issues) under the project website.<|MERGE_RESOLUTION|>--- conflicted
+++ resolved
@@ -76,11 +76,7 @@
 
 ```gradle
 dependencies {
-<<<<<<< HEAD
-    implementation 'com.google.code.gson:gson:2.9.0-happeo-1'
-=======
-    implementation 'com.google.code.gson:gson:2.10'
->>>>>>> dd92e49b
+    implementation 'com.google.code.gson:gson:2.10-happeo-1'
 }
 ```
 
@@ -94,11 +90,7 @@
     <dependency>
       <groupId>com.google.code.gson</groupId>
       <artifactId>gson</artifactId>
-<<<<<<< HEAD
-      <version>2.9.0-happeo-1</version>
-=======
-      <version>2.10</version>
->>>>>>> dd92e49b
+      <version>2.10-happeo-1</version>
       <scope>compile</scope>
     </dependency>
 </dependencies>
