--- conflicted
+++ resolved
@@ -3,11 +3,7 @@
   <parent>
     <groupId>com.google.code.gson</groupId>
     <artifactId>gson-parent</artifactId>
-<<<<<<< HEAD
-    <version>2.8.9-happeo-2-SNAPSHOT</version>
-=======
-    <version>2.9.0</version>
->>>>>>> b6acf117
+    <version>2.9.0-happeo-1-SNAPSHOT</version>
   </parent>
 
   <artifactId>gson-codegen</artifactId>
@@ -41,7 +37,7 @@
         <groupId>org.apache.maven.plugins</groupId>
         <artifactId>maven-compiler-plugin</artifactId>
         <executions>
-          <!-- First compile without without annotation processing, then 
+          <!-- First compile without without annotation processing, then
             compile again, see https://stackoverflow.com/a/36250332 -->
           <execution>
             <id>default-compile</id>
@@ -65,11 +61,7 @@
         <plugin>
           <groupId>org.apache.maven.plugins</groupId>
           <artifactId>maven-deploy-plugin</artifactId>
-<<<<<<< HEAD
-          <version>3.0.0-M1</version>
-=======
           <version>3.0.0-M2</version>
->>>>>>> b6acf117
           <configuration>
             <!-- Not deployed -->
             <skip>true</skip>
