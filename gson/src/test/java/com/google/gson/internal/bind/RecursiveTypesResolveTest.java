--- conflicted
+++ resolved
@@ -54,24 +54,6 @@
   }
 
   /**
-<<<<<<< HEAD
-=======
-   * Real-world samples, found in Issues #603 and #440.
-   */
-
-  public void testIssue603PrintStream() {
-    TypeAdapter<PrintStream> adapter = new Gson().getAdapter(PrintStream.class);
-    assertNotNull(adapter);
-  }
-
-  public void testIssue440WeakReference() throws Exception {
-    @SuppressWarnings("rawtypes")
-    TypeAdapter<WeakReference> adapter = new Gson().getAdapter(WeakReference.class);
-    assertNotNull(adapter);
-  }
-
-  /**
->>>>>>> 6a368d89
    * Tests belows check the behaviour of the methods changed for the fix.
    */
 
