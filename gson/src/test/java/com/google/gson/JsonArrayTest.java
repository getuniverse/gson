--- conflicted
+++ resolved
@@ -157,11 +157,7 @@
       jsonArray.get(-1);
       fail("expected get to fail");
     } catch (IndexOutOfBoundsException e) {
-<<<<<<< HEAD
-      assertThat(e).hasMessageThat().contains("-1");
-=======
       assertThat(e).hasMessageThat().isEqualTo("Index -1 out of bounds for length 1");
->>>>>>> 828a97be
     }
     try {
       jsonArray.getAsString();
