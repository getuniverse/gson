/*
 * Copyright (C) 2018 Gson Authors
 *
 * Licensed under the Apache License, Version 2.0 (the "License");
 * you may not use this file except in compliance with the License.
 * You may obtain a copy of the License at
 *
 * http://www.apache.org/licenses/LICENSE-2.0
 *
 * Unless required by applicable law or agreed to in writing, software
 * distributed under the License is distributed on an "AS IS" BASIS,
 * WITHOUT WARRANTIES OR CONDITIONS OF ANY KIND, either express or implied.
 * See the License for the specific language governing permissions and
 * limitations under the License.
 */
package com.google.gson.functional;

import java.io.IOException;
import java.util.regex.Pattern;

import org.junit.Before;
import org.junit.Test;

import com.google.gson.Gson;
import com.google.gson.GsonBuilder;
import com.google.gson.TypeAdapter;
import com.google.gson.internal.InvalidStateException;
import com.google.gson.stream.JsonReader;
import com.google.gson.stream.JsonWriter;

import junit.framework.TestCase;

/**
 * Functional tests to validate printing of Gson version on AssertionErrors
 *
 * @author Inderjeet Singh
 */
public class GsonVersionDiagnosticsTest extends TestCase {
<<<<<<< HEAD
  private static final Pattern GSON_VERSION_PATTERN = Pattern.compile("(\\(GSON \\d\\.\\d\\.\\d)([-.][0-9a-zA-Z]+)*\\)$");
=======
  private static final Pattern GSON_VERSION_PATTERN = Pattern.compile("(\\(GSON \\d\\.\\d+(\\.\\d)?)(?:[-.][A-Z]+)?\\)$");
>>>>>>> dd92e49b

  private Gson gson;

  @Before
  @Override
  public void setUp() {
    gson = new GsonBuilder().registerTypeAdapter(TestType.class, new TypeAdapter<TestType>() {
      @Override public void write(JsonWriter out, TestType value) {
        throw new InvalidStateException("Expected during serialization");
      }
      @Override public TestType read(JsonReader in) throws IOException {
        throw new InvalidStateException("Expected during deserialization");
      }
    }).create();
  }

  @Test
  public void testVersionPattern() {
    assertTrue(GSON_VERSION_PATTERN.matcher("(GSON 2.8.5)").matches());
    assertTrue(GSON_VERSION_PATTERN.matcher("(GSON 2.8.5-SNAPSHOT)").matches());
    assertTrue(GSON_VERSION_PATTERN.matcher("(GSON 2.8.8-happeo-1-SNAPSHOT)").matches());
  }

  @Test
  public void testAssertionErrorInSerializationPrintsVersion() {
    try {
      gson.toJson(new TestType());
      fail();
    } catch (InvalidStateException expected) {
      ensureAssertionErrorPrintsGsonVersion(expected);
    }
  }

  @Test
  public void testAssertionErrorInDeserializationPrintsVersion() {
    try {
      gson.fromJson("{'a':'abc'}", TestType.class);
      fail();
    } catch (InvalidStateException expected) {
      ensureAssertionErrorPrintsGsonVersion(expected);
    }
  }

  private void ensureAssertionErrorPrintsGsonVersion(InvalidStateException expected) {
    String msg = expected.getMessage();
    // System.err.println(msg);
    int start = msg.indexOf("(GSON");
    assertTrue(start > 0);
    int end = msg.indexOf("):") + 1;
    assertTrue(end > 0 && end > start + 6);
    String version = msg.substring(start, end);
    // System.err.println(version);
    assertTrue(version, GSON_VERSION_PATTERN.matcher(version).matches());
  }

  private static final class TestType {
    @SuppressWarnings("unused")
    String a;
  }
}<|MERGE_RESOLUTION|>--- conflicted
+++ resolved
@@ -36,11 +36,7 @@
  * @author Inderjeet Singh
  */
 public class GsonVersionDiagnosticsTest extends TestCase {
-<<<<<<< HEAD
-  private static final Pattern GSON_VERSION_PATTERN = Pattern.compile("(\\(GSON \\d\\.\\d\\.\\d)([-.][0-9a-zA-Z]+)*\\)$");
-=======
-  private static final Pattern GSON_VERSION_PATTERN = Pattern.compile("(\\(GSON \\d\\.\\d+(\\.\\d)?)(?:[-.][A-Z]+)?\\)$");
->>>>>>> dd92e49b
+  private static final Pattern GSON_VERSION_PATTERN = Pattern.compile("(\\(GSON \\d\\.\\d+(\\.\\d)?)([-.][0-9a-zA-Z]+)*\\)$");
 
   private Gson gson;
 
