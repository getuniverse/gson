package com.google.gson.functional;

import static org.junit.Assert.assertEquals;
import static org.junit.Assert.assertNull;
import static org.junit.Assert.assertTrue;
import static org.junit.Assert.fail;

import com.google.gson.Gson;
import com.google.gson.GsonBuilder;
import com.google.gson.JsonIOException;
import com.google.gson.JsonSyntaxException;
import com.google.gson.TypeAdapter;
import com.google.gson.stream.JsonReader;
import com.google.gson.stream.JsonWriter;
import java.io.IOException;
import java.lang.reflect.ReflectPermission;
import java.net.URL;
import java.net.URLClassLoader;
import java.security.Permission;
import java.util.Collections;
import java.util.concurrent.atomic.AtomicBoolean;
import org.junit.Test;

public class ReflectionAccessTest {
  @SuppressWarnings("unused")
  private static class ClassWithPrivateMembers {
    private String s;

    private ClassWithPrivateMembers() {
    }
  }

  private static Class<?> loadClassWithDifferentClassLoader(Class<?> c) throws Exception {
    URL url = c.getProtectionDomain().getCodeSource().getLocation();
    URLClassLoader classLoader = new URLClassLoader(new URL[] { url }, null);
    return classLoader.loadClass(c.getName());
  }

<<<<<<< HEAD
=======
  @Test
  @SuppressWarnings("removal") // java.lang.SecurityManager deprecation in Java 17
  public void testRestrictiveSecurityManager() throws Exception {
    // Must use separate class loader, otherwise permission is not checked, see Class.getDeclaredFields()
    Class<?> clazz = loadClassWithDifferentClassLoader(ClassWithPrivateMembers.class);

    final Permission accessDeclaredMembers = new RuntimePermission("accessDeclaredMembers");
    final Permission suppressAccessChecks = new ReflectPermission("suppressAccessChecks");
    SecurityManager original = System.getSecurityManager();
    SecurityManager restrictiveManager = new SecurityManager() {
      @Override
      public void checkPermission(Permission perm) {
        if (accessDeclaredMembers.equals(perm)) {
          throw new SecurityException("Gson: no-member-access");
        }
        if (suppressAccessChecks.equals(perm)) {
          throw new SecurityException("Gson: no-suppress-access-check");
        }
      }
    };
    System.setSecurityManager(restrictiveManager);

    try {
      Gson gson = new Gson();
      try {
        // Getting reflection based adapter should fail
        gson.getAdapter(clazz);
        fail();
      } catch (SecurityException e) {
        assertEquals("Gson: no-member-access", e.getMessage());
      }

      final AtomicBoolean wasReadCalled = new AtomicBoolean(false);
      gson = new GsonBuilder()
        .registerTypeAdapter(clazz, new TypeAdapter<Object>() {
          @Override
          public void write(JsonWriter out, Object value) throws IOException {
            out.value("custom-write");
          }

          @Override
          public Object read(JsonReader in) throws IOException {
            in.skipValue();
            wasReadCalled.set(true);
            return null;
          }}
        )
        .create();

      assertEquals("\"custom-write\"", gson.toJson(null, clazz));
      assertNull(gson.fromJson("{}", clazz));
      assertTrue(wasReadCalled.get());
    } finally {
      System.setSecurityManager(original);
    }
  }

>>>>>>> dd92e49b
  /**
   * Test serializing an instance of a non-accessible internal class, but where
   * Gson supports serializing one of its superinterfaces.
   *
   * <p>Here {@link Collections#emptyList()} is used which returns an instance
   * of the internal class {@code java.util.Collections.EmptyList}. Gson should
   * serialize the object as {@code List} despite the internal class not being
   * accessible.
   *
   * <p>See https://github.com/google/gson/issues/1875
   */
  @Test
  public void testSerializeInternalImplementationObject() {
    Gson gson = new Gson();
    String json = gson.toJson(Collections.emptyList());
    assertEquals("[]", json);

    // But deserialization should fail
    Class<?> internalClass = Collections.emptyList().getClass();
    try {
      gson.fromJson("[]", internalClass);
      fail("Missing exception; test has to be run with `--illegal-access=deny`");
    } catch (JsonSyntaxException e) {
      fail("Unexpected exception; test has to be run with `--illegal-access=deny`");
    } catch (JsonIOException expected) {
      assertTrue(expected.getMessage().startsWith(
<<<<<<< HEAD
          "Failed making private java.util.Collections$EmptyList() accessible; "
          + "either change its visibility or write a custom InstanceCreator or TypeAdapter for its declaring type"
=======
          "Failed making constructor 'java.util.Collections$EmptyList()' accessible;"
          + " either increase its visibility or write a custom InstanceCreator or TypeAdapter for its declaring type: "
>>>>>>> dd92e49b
      ));
    }
  }
}<|MERGE_RESOLUTION|>--- conflicted
+++ resolved
@@ -36,66 +36,6 @@
     return classLoader.loadClass(c.getName());
   }
 
-<<<<<<< HEAD
-=======
-  @Test
-  @SuppressWarnings("removal") // java.lang.SecurityManager deprecation in Java 17
-  public void testRestrictiveSecurityManager() throws Exception {
-    // Must use separate class loader, otherwise permission is not checked, see Class.getDeclaredFields()
-    Class<?> clazz = loadClassWithDifferentClassLoader(ClassWithPrivateMembers.class);
-
-    final Permission accessDeclaredMembers = new RuntimePermission("accessDeclaredMembers");
-    final Permission suppressAccessChecks = new ReflectPermission("suppressAccessChecks");
-    SecurityManager original = System.getSecurityManager();
-    SecurityManager restrictiveManager = new SecurityManager() {
-      @Override
-      public void checkPermission(Permission perm) {
-        if (accessDeclaredMembers.equals(perm)) {
-          throw new SecurityException("Gson: no-member-access");
-        }
-        if (suppressAccessChecks.equals(perm)) {
-          throw new SecurityException("Gson: no-suppress-access-check");
-        }
-      }
-    };
-    System.setSecurityManager(restrictiveManager);
-
-    try {
-      Gson gson = new Gson();
-      try {
-        // Getting reflection based adapter should fail
-        gson.getAdapter(clazz);
-        fail();
-      } catch (SecurityException e) {
-        assertEquals("Gson: no-member-access", e.getMessage());
-      }
-
-      final AtomicBoolean wasReadCalled = new AtomicBoolean(false);
-      gson = new GsonBuilder()
-        .registerTypeAdapter(clazz, new TypeAdapter<Object>() {
-          @Override
-          public void write(JsonWriter out, Object value) throws IOException {
-            out.value("custom-write");
-          }
-
-          @Override
-          public Object read(JsonReader in) throws IOException {
-            in.skipValue();
-            wasReadCalled.set(true);
-            return null;
-          }}
-        )
-        .create();
-
-      assertEquals("\"custom-write\"", gson.toJson(null, clazz));
-      assertNull(gson.fromJson("{}", clazz));
-      assertTrue(wasReadCalled.get());
-    } finally {
-      System.setSecurityManager(original);
-    }
-  }
-
->>>>>>> dd92e49b
   /**
    * Test serializing an instance of a non-accessible internal class, but where
    * Gson supports serializing one of its superinterfaces.
@@ -122,13 +62,8 @@
       fail("Unexpected exception; test has to be run with `--illegal-access=deny`");
     } catch (JsonIOException expected) {
       assertTrue(expected.getMessage().startsWith(
-<<<<<<< HEAD
-          "Failed making private java.util.Collections$EmptyList() accessible; "
-          + "either change its visibility or write a custom InstanceCreator or TypeAdapter for its declaring type"
-=======
           "Failed making constructor 'java.util.Collections$EmptyList()' accessible;"
           + " either increase its visibility or write a custom InstanceCreator or TypeAdapter for its declaring type: "
->>>>>>> dd92e49b
       ));
     }
   }
