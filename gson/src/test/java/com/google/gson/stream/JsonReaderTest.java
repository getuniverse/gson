/*
 * Copyright (C) 2010 Google Inc.
 *
 * Licensed under the Apache License, Version 2.0 (the "License");
 * you may not use this file except in compliance with the License.
 * You may obtain a copy of the License at
 *
 *      http://www.apache.org/licenses/LICENSE-2.0
 *
 * Unless required by applicable law or agreed to in writing, software
 * distributed under the License is distributed on an "AS IS" BASIS,
 * WITHOUT WARRANTIES OR CONDITIONS OF ANY KIND, either express or implied.
 * See the License for the specific language governing permissions and
 * limitations under the License.
 */

package com.google.gson.stream;

import java.io.EOFException;
import java.io.IOException;
import java.io.Reader;
import java.io.StringReader;
import java.util.Arrays;
import junit.framework.TestCase;

import static com.google.gson.stream.JsonToken.BEGIN_ARRAY;
import static com.google.gson.stream.JsonToken.BEGIN_OBJECT;
import static com.google.gson.stream.JsonToken.BOOLEAN;
import static com.google.gson.stream.JsonToken.END_ARRAY;
import static com.google.gson.stream.JsonToken.END_OBJECT;
import static com.google.gson.stream.JsonToken.NAME;
import static com.google.gson.stream.JsonToken.NULL;
import static com.google.gson.stream.JsonToken.NUMBER;
import static com.google.gson.stream.JsonToken.STRING;

@SuppressWarnings("resource")
public final class JsonReaderTest extends TestCase {
  public void testReadArray() throws IOException {
    JsonReader reader = new JsonReader(reader("[true, true]"));
    reader.beginArray();
    assertEquals(true, reader.nextBoolean());
    assertEquals(true, reader.nextBoolean());
    reader.endArray();
    assertEquals(JsonToken.END_DOCUMENT, reader.peek());
  }

  public void testReadEmptyArray() throws IOException {
    JsonReader reader = new JsonReader(reader("[]"));
    reader.beginArray();
    assertFalse(reader.hasNext());
    reader.endArray();
    assertEquals(JsonToken.END_DOCUMENT, reader.peek());
  }

  public void testReadObject() throws IOException {
    JsonReader reader = new JsonReader(reader(
        "{\"a\": \"android\", \"b\": \"banana\"}"));
    reader.beginObject();
    assertEquals("a", reader.nextName());
    assertEquals("android", reader.nextString());
    assertEquals("b", reader.nextName());
    assertEquals("banana", reader.nextString());
    reader.endObject();
    assertEquals(JsonToken.END_DOCUMENT, reader.peek());
  }

  public void testReadEmptyObject() throws IOException {
    JsonReader reader = new JsonReader(reader("{}"));
    reader.beginObject();
    assertFalse(reader.hasNext());
    reader.endObject();
    assertEquals(JsonToken.END_DOCUMENT, reader.peek());
  }

  public void testHasNextEndOfDocument() throws IOException {
    JsonReader reader = new JsonReader(reader("{}"));
    reader.beginObject();
    reader.endObject();
    assertFalse(reader.hasNext());
  }

  public void testSkipArray() throws IOException {
    JsonReader reader = new JsonReader(reader(
        "{\"a\": [\"one\", \"two\", \"three\"], \"b\": 123}"));
    reader.beginObject();
    assertEquals("a", reader.nextName());
    reader.skipValue();
    assertEquals("b", reader.nextName());
    assertEquals(123, reader.nextInt());
    reader.endObject();
    assertEquals(JsonToken.END_DOCUMENT, reader.peek());
  }

  public void testSkipArrayAfterPeek() throws Exception {
    JsonReader reader = new JsonReader(reader(
        "{\"a\": [\"one\", \"two\", \"three\"], \"b\": 123}"));
    reader.beginObject();
    assertEquals("a", reader.nextName());
    assertEquals(BEGIN_ARRAY, reader.peek());
    reader.skipValue();
    assertEquals("b", reader.nextName());
    assertEquals(123, reader.nextInt());
    reader.endObject();
    assertEquals(JsonToken.END_DOCUMENT, reader.peek());
  }

  public void testSkipTopLevelObject() throws Exception {
    JsonReader reader = new JsonReader(reader(
        "{\"a\": [\"one\", \"two\", \"three\"], \"b\": 123}"));
    reader.skipValue();
    assertEquals(JsonToken.END_DOCUMENT, reader.peek());
  }

  public void testSkipObject() throws IOException {
    JsonReader reader = new JsonReader(reader(
        "{\"a\": { \"c\": [], \"d\": [true, true, {}] }, \"b\": \"banana\"}"));
    reader.beginObject();
    assertEquals("a", reader.nextName());
    reader.skipValue();
    assertEquals("b", reader.nextName());
    reader.skipValue();
    reader.endObject();
    assertEquals(JsonToken.END_DOCUMENT, reader.peek());
  }

  public void testSkipObjectAfterPeek() throws Exception {
    String json = "{" + "  \"one\": { \"num\": 1 }"
        + ", \"two\": { \"num\": 2 }" + ", \"three\": { \"num\": 3 }" + "}";
    JsonReader reader = new JsonReader(reader(json));
    reader.beginObject();
    assertEquals("one", reader.nextName());
    assertEquals(BEGIN_OBJECT, reader.peek());
    reader.skipValue();
    assertEquals("two", reader.nextName());
    assertEquals(BEGIN_OBJECT, reader.peek());
    reader.skipValue();
    assertEquals("three", reader.nextName());
    reader.skipValue();
    reader.endObject();
    assertEquals(JsonToken.END_DOCUMENT, reader.peek());
  }

  public void testSkipInteger() throws IOException {
    JsonReader reader = new JsonReader(reader(
        "{\"a\":123456789,\"b\":-123456789}"));
    reader.beginObject();
    assertEquals("a", reader.nextName());
    reader.skipValue();
    assertEquals("b", reader.nextName());
    reader.skipValue();
    reader.endObject();
    assertEquals(JsonToken.END_DOCUMENT, reader.peek());
  }

  public void testSkipDouble() throws IOException {
    JsonReader reader = new JsonReader(reader(
        "{\"a\":-123.456e-789,\"b\":123456789.0}"));
    reader.beginObject();
    assertEquals("a", reader.nextName());
    reader.skipValue();
    assertEquals("b", reader.nextName());
    reader.skipValue();
    reader.endObject();
    assertEquals(JsonToken.END_DOCUMENT, reader.peek());
  }

  public void testHelloWorld() throws IOException {
    String json = "{\n" +
        "   \"hello\": true,\n" +
        "   \"foo\": [\"world\"]\n" +
        "}";
    JsonReader reader = new JsonReader(reader(json));
    reader.beginObject();
    assertEquals("hello", reader.nextName());
    assertEquals(true, reader.nextBoolean());
    assertEquals("foo", reader.nextName());
    reader.beginArray();
    assertEquals("world", reader.nextString());
    reader.endArray();
    reader.endObject();
    assertEquals(JsonToken.END_DOCUMENT, reader.peek());
  }

  public void testInvalidJsonInput() throws IOException {
    String json = "{\n"
        + "   \"h\\ello\": true,\n"
        + "   \"foo\": [\"world\"]\n"
        + "}";

    JsonReader reader = new JsonReader(reader(json));
    reader.beginObject();
    try {
      reader.nextName();
      fail();
    } catch (IOException expected) {
    }
  }

  @SuppressWarnings("unused")
  public void testNulls() {
    try {
      new JsonReader(null);
      fail();
    } catch (NullPointerException expected) {
    }
  }

  public void testEmptyString() {
    try {
      new JsonReader(reader("")).beginArray();
      fail();
    } catch (IOException expected) {
    }
    try {
      new JsonReader(reader("")).beginObject();
      fail();
    } catch (IOException expected) {
    }
  }

  public void testCharacterUnescaping() throws IOException {
    String json = "[\"a\","
        + "\"a\\\"\","
        + "\"\\\"\","
        + "\":\","
        + "\",\","
        + "\"\\b\","
        + "\"\\f\","
        + "\"\\n\","
        + "\"\\r\","
        + "\"\\t\","
        + "\" \","
        + "\"\\\\\","
        + "\"{\","
        + "\"}\","
        + "\"[\","
        + "\"]\","
        + "\"\\u0000\","
        + "\"\\u0019\","
        + "\"\\u20AC\""
        + "]";
    JsonReader reader = new JsonReader(reader(json));
    reader.beginArray();
    assertEquals("a", reader.nextString());
    assertEquals("a\"", reader.nextString());
    assertEquals("\"", reader.nextString());
    assertEquals(":", reader.nextString());
    assertEquals(",", reader.nextString());
    assertEquals("\b", reader.nextString());
    assertEquals("\f", reader.nextString());
    assertEquals("\n", reader.nextString());
    assertEquals("\r", reader.nextString());
    assertEquals("\t", reader.nextString());
    assertEquals(" ", reader.nextString());
    assertEquals("\\", reader.nextString());
    assertEquals("{", reader.nextString());
    assertEquals("}", reader.nextString());
    assertEquals("[", reader.nextString());
    assertEquals("]", reader.nextString());
    assertEquals("\0", reader.nextString());
    assertEquals("\u0019", reader.nextString());
    assertEquals("\u20AC", reader.nextString());
    reader.endArray();
    assertEquals(JsonToken.END_DOCUMENT, reader.peek());
  }

  public void testUnescapingInvalidCharacters() throws IOException {
    String json = "[\"\\u000g\"]";
    JsonReader reader = new JsonReader(reader(json));
    reader.beginArray();
    try {
      reader.nextString();
      fail();
    } catch (NumberFormatException expected) {
    }
  }

  public void testUnescapingTruncatedCharacters() throws IOException {
    String json = "[\"\\u000";
    JsonReader reader = new JsonReader(reader(json));
    reader.beginArray();
    try {
      reader.nextString();
      fail();
    } catch (IOException expected) {
    }
  }

  public void testUnescapingTruncatedSequence() throws IOException {
    String json = "[\"\\";
    JsonReader reader = new JsonReader(reader(json));
    reader.beginArray();
    try {
      reader.nextString();
      fail();
    } catch (IOException expected) {
    }
  }

  public void testIntegersWithFractionalPartSpecified() throws IOException {
    JsonReader reader = new JsonReader(reader("[1.0,1.0,1.0]"));
    reader.beginArray();
    assertEquals(1.0, reader.nextDouble());
    assertEquals(1, reader.nextInt());
    assertEquals(1L, reader.nextLong());
  }

  public void testDoubles() throws IOException {
    String json = "[-0.0,"
        + "1.0,"
        + "1.7976931348623157E308,"
        + "4.9E-324,"
        + "0.0,"
        + "0.00,"
        + "-0.5,"
        + "2.2250738585072014E-308,"
        + "3.141592653589793,"
        + "2.718281828459045,"
        + "0,"
        + "0.01,"
        + "0e0,"
        + "1e+0,"
        + "1e-0,"
        + "1e0000," // leading 0 is allowed for exponent
        + "1e00001,"
        + "1e+1]";
    JsonReader reader = new JsonReader(reader(json));
    reader.beginArray();
    assertEquals(-0.0, reader.nextDouble());
    assertEquals(1.0, reader.nextDouble());
    assertEquals(1.7976931348623157E308, reader.nextDouble());
    assertEquals(4.9E-324, reader.nextDouble());
    assertEquals(0.0, reader.nextDouble());
    assertEquals(0.0, reader.nextDouble());
    assertEquals(-0.5, reader.nextDouble());
    assertEquals(2.2250738585072014E-308, reader.nextDouble());
    assertEquals(3.141592653589793, reader.nextDouble());
    assertEquals(2.718281828459045, reader.nextDouble());
    assertEquals(0.0, reader.nextDouble());
    assertEquals(0.01, reader.nextDouble());
    assertEquals(0.0, reader.nextDouble());
    assertEquals(1.0, reader.nextDouble());
    assertEquals(1.0, reader.nextDouble());
    assertEquals(1.0, reader.nextDouble());
    assertEquals(10.0, reader.nextDouble());
    assertEquals(10.0, reader.nextDouble());
    reader.endArray();
    assertEquals(JsonToken.END_DOCUMENT, reader.peek());
  }

  public void testStrictNonFiniteDoubles() throws IOException {
    String json = "[NaN]";
    JsonReader reader = new JsonReader(reader(json));
    reader.beginArray();
    try {
      reader.nextDouble();
      fail();
    } catch (MalformedJsonException expected) {
    }
  }

  public void testStrictQuotedNonFiniteDoubles() throws IOException {
    String json = "[\"NaN\"]";
    JsonReader reader = new JsonReader(reader(json));
    reader.beginArray();
    try {
      reader.nextDouble();
      fail();
    } catch (MalformedJsonException expected) {
    }
  }

  public void testLenientNonFiniteDoubles() throws IOException {
    String json = "[NaN, -Infinity, Infinity]";
    JsonReader reader = new JsonReader(reader(json));
    reader.setLenient(true);
    reader.beginArray();
    assertTrue(Double.isNaN(reader.nextDouble()));
    assertEquals(Double.NEGATIVE_INFINITY, reader.nextDouble());
    assertEquals(Double.POSITIVE_INFINITY, reader.nextDouble());
    reader.endArray();
  }

  public void testLenientQuotedNonFiniteDoubles() throws IOException {
    String json = "[\"NaN\", \"-Infinity\", \"Infinity\"]";
    JsonReader reader = new JsonReader(reader(json));
    reader.setLenient(true);
    reader.beginArray();
    assertTrue(Double.isNaN(reader.nextDouble()));
    assertEquals(Double.NEGATIVE_INFINITY, reader.nextDouble());
    assertEquals(Double.POSITIVE_INFINITY, reader.nextDouble());
    reader.endArray();
  }

  public void testStrictNonFiniteDoublesWithSkipValue() throws IOException {
    String json = "[NaN]";
    JsonReader reader = new JsonReader(reader(json));
    reader.beginArray();
    try {
      reader.skipValue();
      fail();
    } catch (MalformedJsonException expected) {
    }
  }

  public void testLongs() throws IOException {
    String json = "[0,0,0,"
        + "1,1,1,"
        + "-1,-1,-1,"
        + "-9223372036854775808,"
        + "9223372036854775807]";
    JsonReader reader = new JsonReader(reader(json));
    reader.beginArray();
    assertEquals(0L, reader.nextLong());
    assertEquals(0, reader.nextInt());
    assertEquals(0.0, reader.nextDouble());
    assertEquals(1L, reader.nextLong());
    assertEquals(1, reader.nextInt());
    assertEquals(1.0, reader.nextDouble());
    assertEquals(-1L, reader.nextLong());
    assertEquals(-1, reader.nextInt());
    assertEquals(-1.0, reader.nextDouble());
    try {
      reader.nextInt();
      fail();
    } catch (NumberFormatException expected) {
    }
    assertEquals(Long.MIN_VALUE, reader.nextLong());
    try {
      reader.nextInt();
      fail();
    } catch (NumberFormatException expected) {
    }
    assertEquals(Long.MAX_VALUE, reader.nextLong());
    reader.endArray();
    assertEquals(JsonToken.END_DOCUMENT, reader.peek());
  }

  public void disabled_testNumberWithOctalPrefix() throws IOException {
    String json = "[01]";
    JsonReader reader = new JsonReader(reader(json));
    reader.beginArray();
    try {
      reader.peek();
      fail();
    } catch (MalformedJsonException expected) {
    }
    try {
      reader.nextInt();
      fail();
    } catch (MalformedJsonException expected) {
    }
    try {
      reader.nextLong();
      fail();
    } catch (MalformedJsonException expected) {
    }
    try {
      reader.nextDouble();
      fail();
    } catch (MalformedJsonException expected) {
    }
    assertEquals("01", reader.nextString());
    reader.endArray();
    assertEquals(JsonToken.END_DOCUMENT, reader.peek());
  }

  public void testBooleans() throws IOException {
    JsonReader reader = new JsonReader(reader("[true,false]"));
    reader.beginArray();
    assertEquals(true, reader.nextBoolean());
    assertEquals(false, reader.nextBoolean());
    reader.endArray();
    assertEquals(JsonToken.END_DOCUMENT, reader.peek());
  }

  public void testPeekingUnquotedStringsPrefixedWithBooleans() throws IOException {
    JsonReader reader = new JsonReader(reader("[truey]"));
    reader.setLenient(true);
    reader.beginArray();
    assertEquals(STRING, reader.peek());
    try {
      reader.nextBoolean();
      fail();
    } catch (IllegalStateException expected) {
    }
    assertEquals("truey", reader.nextString());
    reader.endArray();
  }

  public void testMalformedNumbers() throws IOException {
    assertNotANumber("-");
    assertNotANumber(".");

    // plus sign is not allowed for integer part
    assertNotANumber("+1");

    // leading 0 is not allowed for integer part
    assertNotANumber("00");
    assertNotANumber("01");

    // exponent lacks digit
    assertNotANumber("e");
    assertNotANumber("0e");
    assertNotANumber(".e");
    assertNotANumber("0.e");
    assertNotANumber("-.0e");

    // no integer
    assertNotANumber("e1");
    assertNotANumber(".e1");
    assertNotANumber("-e1");

    // trailing characters
    assertNotANumber("1x");
    assertNotANumber("1.1x");
    assertNotANumber("1e1x");
    assertNotANumber("1ex");
    assertNotANumber("1.1ex");
    assertNotANumber("1.1e1x");

    // fraction has no digit
    assertNotANumber("0.");
    assertNotANumber("-0.");
    assertNotANumber("0.e1");
    assertNotANumber("-0.e1");

    // no leading digit
    assertNotANumber(".0");
    assertNotANumber("-.0");
    assertNotANumber(".0e1");
    assertNotANumber("-.0e1");
  }

  private void assertNotANumber(String s) throws IOException {
    JsonReader reader = new JsonReader(reader(s));
    reader.setLenient(true);
    assertEquals(JsonToken.STRING, reader.peek());
    assertEquals(s, reader.nextString());

    JsonReader strictReader = new JsonReader(reader(s));
    try {
      strictReader.nextDouble();
      fail("Should have failed reading " + s + " as double");
    } catch (MalformedJsonException e) {
    }
  }

  public void testPeekingUnquotedStringsPrefixedWithIntegers() throws IOException {
    JsonReader reader = new JsonReader(reader("[12.34e5x]"));
    reader.setLenient(true);
    reader.beginArray();
    assertEquals(STRING, reader.peek());
    try {
      reader.nextInt();
      fail();
    } catch (NumberFormatException expected) {
    }
    assertEquals("12.34e5x", reader.nextString());
  }

  public void testPeekLongMinValue() throws IOException {
    JsonReader reader = new JsonReader(reader("[-9223372036854775808]"));
    reader.setLenient(true);
    reader.beginArray();
    assertEquals(NUMBER, reader.peek());
    assertEquals(-9223372036854775808L, reader.nextLong());
  }

  public void testPeekLongMaxValue() throws IOException {
    JsonReader reader = new JsonReader(reader("[9223372036854775807]"));
    reader.setLenient(true);
    reader.beginArray();
    assertEquals(NUMBER, reader.peek());
    assertEquals(9223372036854775807L, reader.nextLong());
  }

  public void testLongLargerThanMaxLongThatWrapsAround() throws IOException {
    JsonReader reader = new JsonReader(reader("[22233720368547758070]"));
    reader.setLenient(true);
    reader.beginArray();
    assertEquals(NUMBER, reader.peek());
    try {
      reader.nextLong();
      fail();
    } catch (NumberFormatException expected) {
    }
  }

  public void testLongLargerThanMinLongThatWrapsAround() throws IOException {
    JsonReader reader = new JsonReader(reader("[-22233720368547758070]"));
    reader.setLenient(true);
    reader.beginArray();
    assertEquals(NUMBER, reader.peek());
    try {
      reader.nextLong();
      fail();
    } catch (NumberFormatException expected) {
    }
  }

  /**
   * Issue 1053, negative zero.
   * @throws Exception
   */
  public void testNegativeZero() throws Exception {
    JsonReader reader = new JsonReader(reader("[-0]"));
    reader.setLenient(false);
    reader.beginArray();
    assertEquals(NUMBER, reader.peek());
    assertEquals("-0", reader.nextString());
  }

  /**
   * This test fails because there's no double for 9223372036854775808, and our
   * long parsing uses Double.parseDouble() for fractional values.
   */
  public void disabled_testPeekLargerThanLongMaxValue() throws IOException {
    JsonReader reader = new JsonReader(reader("[9223372036854775808]"));
    reader.setLenient(true);
    reader.beginArray();
    assertEquals(NUMBER, reader.peek());
    try {
      reader.nextLong();
      fail();
    } catch (NumberFormatException e) {
    }
  }

  /**
   * This test fails because there's no double for -9223372036854775809, and our
   * long parsing uses Double.parseDouble() for fractional values.
   */
  public void disabled_testPeekLargerThanLongMinValue() throws IOException {
    JsonReader reader = new JsonReader(reader("[-9223372036854775809]"));
    reader.setLenient(true);
    reader.beginArray();
    assertEquals(NUMBER, reader.peek());
    try {
      reader.nextLong();
      fail();
    } catch (NumberFormatException expected) {
    }
    assertEquals(-9223372036854775809d, reader.nextDouble());
  }

  /**
   * This test fails because there's no double for 9223372036854775806, and
   * our long parsing uses Double.parseDouble() for fractional values.
   */
  public void disabled_testHighPrecisionLong() throws IOException {
    String json = "[9223372036854775806.000]";
    JsonReader reader = new JsonReader(reader(json));
    reader.beginArray();
    assertEquals(9223372036854775806L, reader.nextLong());
    reader.endArray();
  }

  public void testPeekMuchLargerThanLongMinValue() throws IOException {
    JsonReader reader = new JsonReader(reader("[-92233720368547758080]"));
    reader.setLenient(true);
    reader.beginArray();
    assertEquals(NUMBER, reader.peek());
    try {
      reader.nextLong();
      fail();
    } catch (NumberFormatException expected) {
    }
    assertEquals(-92233720368547758080d, reader.nextDouble());
  }

  public void testQuotedNumberWithEscape() throws IOException {
    JsonReader reader = new JsonReader(reader("[\"12\u00334\"]"));
    reader.setLenient(true);
    reader.beginArray();
    assertEquals(STRING, reader.peek());
    assertEquals(1234, reader.nextInt());
  }

  public void testMixedCaseLiterals() throws IOException {
    JsonReader reader = new JsonReader(reader("[True,TruE,False,FALSE,NULL,nulL]"));
    reader.beginArray();
    assertEquals(true, reader.nextBoolean());
    assertEquals(true, reader.nextBoolean());
    assertEquals(false, reader.nextBoolean());
    assertEquals(false, reader.nextBoolean());
    reader.nextNull();
    reader.nextNull();
    reader.endArray();
    assertEquals(JsonToken.END_DOCUMENT, reader.peek());
  }

  public void testMissingValue() throws IOException {
    JsonReader reader = new JsonReader(reader("{\"a\":}"));
    reader.beginObject();
    assertEquals("a", reader.nextName());
    try {
      reader.nextString();
      fail();
    } catch (IOException expected) {
    }
  }

  public void testPrematureEndOfInput() throws IOException {
    JsonReader reader = new JsonReader(reader("{\"a\":true,"));
    reader.beginObject();
    assertEquals("a", reader.nextName());
    assertEquals(true, reader.nextBoolean());
    try {
      reader.nextName();
      fail();
    } catch (IOException expected) {
    }
  }

  public void testPrematurelyClosed() throws IOException {
    try {
      JsonReader reader = new JsonReader(reader("{\"a\":[]}"));
      reader.beginObject();
      reader.close();
      reader.nextName();
      fail();
    } catch (IllegalStateException expected) {
    }

    try {
      JsonReader reader = new JsonReader(reader("{\"a\":[]}"));
      reader.close();
      reader.beginObject();
      fail();
    } catch (IllegalStateException expected) {
    }

    try {
      JsonReader reader = new JsonReader(reader("{\"a\":true}"));
      reader.beginObject();
      reader.nextName();
      reader.peek();
      reader.close();
      reader.nextBoolean();
      fail();
    } catch (IllegalStateException expected) {
    }
  }

  public void testNextFailuresDoNotAdvance() throws IOException {
    JsonReader reader = new JsonReader(reader("{\"a\":true}"));
    reader.beginObject();
    try {
      reader.nextString();
      fail();
    } catch (IllegalStateException expected) {
    }
    assertEquals("a", reader.nextName());
    try {
      reader.nextName();
      fail();
    } catch (IllegalStateException expected) {
    }
    try {
      reader.beginArray();
      fail();
    } catch (IllegalStateException expected) {
    }
    try {
      reader.endArray();
      fail();
    } catch (IllegalStateException expected) {
    }
    try {
      reader.beginObject();
      fail();
    } catch (IllegalStateException expected) {
    }
    try {
      reader.endObject();
      fail();
    } catch (IllegalStateException expected) {
    }
    assertEquals(true, reader.nextBoolean());
    try {
      reader.nextString();
      fail();
    } catch (IllegalStateException expected) {
    }
    try {
      reader.nextName();
      fail();
    } catch (IllegalStateException expected) {
    }
    try {
      reader.beginArray();
      fail();
    } catch (IllegalStateException expected) {
    }
    try {
      reader.endArray();
      fail();
    } catch (IllegalStateException expected) {
    }
    reader.endObject();
    assertEquals(JsonToken.END_DOCUMENT, reader.peek());
    reader.close();
  }

  public void testIntegerMismatchFailuresDoNotAdvance() throws IOException {
    JsonReader reader = new JsonReader(reader("[1.5]"));
    reader.beginArray();
    try {
      reader.nextInt();
      fail();
    } catch (NumberFormatException expected) {
    }
    assertEquals(1.5d, reader.nextDouble());
    reader.endArray();
  }

  public void testStringNullIsNotNull() throws IOException {
    JsonReader reader = new JsonReader(reader("[\"null\"]"));
    reader.beginArray();
    try {
      reader.nextNull();
      fail();
    } catch (IllegalStateException expected) {
    }
  }

  public void testNullLiteralIsNotAString() throws IOException {
    JsonReader reader = new JsonReader(reader("[null]"));
    reader.beginArray();
    try {
      reader.nextString();
      fail();
    } catch (IllegalStateException expected) {
    }
  }

  public void testStrictNameValueSeparator() throws IOException {
    JsonReader reader = new JsonReader(reader("{\"a\"=true}"));
    reader.beginObject();
    assertEquals("a", reader.nextName());
    try {
      reader.nextBoolean();
      fail();
    } catch (IOException expected) {
    }

    reader = new JsonReader(reader("{\"a\"=>true}"));
    reader.beginObject();
    assertEquals("a", reader.nextName());
    try {
      reader.nextBoolean();
      fail();
    } catch (IOException expected) {
    }
  }

  public void testLenientNameValueSeparator() throws IOException {
    JsonReader reader = new JsonReader(reader("{\"a\"=true}"));
    reader.setLenient(true);
    reader.beginObject();
    assertEquals("a", reader.nextName());
    assertEquals(true, reader.nextBoolean());

    reader = new JsonReader(reader("{\"a\"=>true}"));
    reader.setLenient(true);
    reader.beginObject();
    assertEquals("a", reader.nextName());
    assertEquals(true, reader.nextBoolean());
  }

  public void testStrictNameValueSeparatorWithSkipValue() throws IOException {
    JsonReader reader = new JsonReader(reader("{\"a\"=true}"));
    reader.beginObject();
    assertEquals("a", reader.nextName());
    try {
      reader.skipValue();
      fail();
    } catch (IOException expected) {
    }

    reader = new JsonReader(reader("{\"a\"=>true}"));
    reader.beginObject();
    assertEquals("a", reader.nextName());
    try {
      reader.skipValue();
      fail();
    } catch (IOException expected) {
    }
  }

  public void testCommentsInStringValue() throws Exception {
    JsonReader reader = new JsonReader(reader("[\"// comment\"]"));
    reader.beginArray();
    assertEquals("// comment", reader.nextString());
    reader.endArray();

    reader = new JsonReader(reader("{\"a\":\"#someComment\"}"));
    reader.beginObject();
    assertEquals("a", reader.nextName());
    assertEquals("#someComment", reader.nextString());
    reader.endObject();

    reader = new JsonReader(reader("{\"#//a\":\"#some //Comment\"}"));
    reader.beginObject();
    assertEquals("#//a", reader.nextName());
    assertEquals("#some //Comment", reader.nextString());
    reader.endObject();
  }

  public void testStrictComments() throws IOException {
    JsonReader reader = new JsonReader(reader("[// comment \n true]"));
    reader.beginArray();
    try {
      reader.nextBoolean();
      fail();
    } catch (IOException expected) {
    }

    reader = new JsonReader(reader("[# comment \n true]"));
    reader.beginArray();
    try {
      reader.nextBoolean();
      fail();
    } catch (IOException expected) {
    }

    reader = new JsonReader(reader("[/* comment */ true]"));
    reader.beginArray();
    try {
      reader.nextBoolean();
      fail();
    } catch (IOException expected) {
    }
  }

  public void testLenientComments() throws IOException {
    JsonReader reader = new JsonReader(reader("[// comment \n true]"));
    reader.setLenient(true);
    reader.beginArray();
    assertEquals(true, reader.nextBoolean());

    reader = new JsonReader(reader("[# comment \n true]"));
    reader.setLenient(true);
    reader.beginArray();
    assertEquals(true, reader.nextBoolean());

    reader = new JsonReader(reader("[/* comment */ true]"));
    reader.setLenient(true);
    reader.beginArray();
    assertEquals(true, reader.nextBoolean());
  }

  public void testStrictCommentsWithSkipValue() throws IOException {
    JsonReader reader = new JsonReader(reader("[// comment \n true]"));
    reader.beginArray();
    try {
      reader.skipValue();
      fail();
    } catch (IOException expected) {
    }

    reader = new JsonReader(reader("[# comment \n true]"));
    reader.beginArray();
    try {
      reader.skipValue();
      fail();
    } catch (IOException expected) {
    }

    reader = new JsonReader(reader("[/* comment */ true]"));
    reader.beginArray();
    try {
      reader.skipValue();
      fail();
    } catch (IOException expected) {
    }
  }

  public void testStrictUnquotedNames() throws IOException {
    JsonReader reader = new JsonReader(reader("{a:true}"));
    reader.beginObject();
    try {
      reader.nextName();
      fail();
    } catch (IOException expected) {
    }
  }

  public void testLenientUnquotedNames() throws IOException {
    JsonReader reader = new JsonReader(reader("{a:true}"));
    reader.setLenient(true);
    reader.beginObject();
    assertEquals("a", reader.nextName());
  }

  public void testStrictUnquotedNamesWithSkipValue() throws IOException {
    JsonReader reader = new JsonReader(reader("{a:true}"));
    reader.beginObject();
    try {
      reader.skipValue();
      fail();
    } catch (IOException expected) {
    }
  }

  public void testStrictSingleQuotedNames() throws IOException {
    JsonReader reader = new JsonReader(reader("{'a':true}"));
    reader.beginObject();
    try {
      reader.nextName();
      fail();
    } catch (IOException expected) {
    }
  }

  public void testLenientSingleQuotedNames() throws IOException {
    JsonReader reader = new JsonReader(reader("{'a':true}"));
    reader.setLenient(true);
    reader.beginObject();
    assertEquals("a", reader.nextName());
  }

  public void testStrictSingleQuotedNamesWithSkipValue() throws IOException {
    JsonReader reader = new JsonReader(reader("{'a':true}"));
    reader.beginObject();
    try {
      reader.skipValue();
      fail();
    } catch (IOException expected) {
    }
  }

  public void testStrictUnquotedStrings() throws IOException {
    JsonReader reader = new JsonReader(reader("[a]"));
    reader.beginArray();
    try {
      reader.nextString();
      fail();
    } catch (MalformedJsonException expected) {
    }
  }

  public void testStrictUnquotedStringsWithSkipValue() throws IOException {
    JsonReader reader = new JsonReader(reader("[a]"));
    reader.beginArray();
    try {
      reader.skipValue();
      fail();
    } catch (MalformedJsonException expected) {
    }
  }

  public void testLenientUnquotedStrings() throws IOException {
    JsonReader reader = new JsonReader(reader("[a]"));
    reader.setLenient(true);
    reader.beginArray();
    assertEquals("a", reader.nextString());
  }

  public void testStrictSingleQuotedStrings() throws IOException {
    JsonReader reader = new JsonReader(reader("['a']"));
    reader.beginArray();
    try {
      reader.nextString();
      fail();
    } catch (IOException expected) {
    }
  }

  public void testLenientSingleQuotedStrings() throws IOException {
    JsonReader reader = new JsonReader(reader("['a']"));
    reader.setLenient(true);
    reader.beginArray();
    assertEquals("a", reader.nextString());
  }

  public void testStrictSingleQuotedStringsWithSkipValue() throws IOException {
    JsonReader reader = new JsonReader(reader("['a']"));
    reader.beginArray();
    try {
      reader.skipValue();
      fail();
    } catch (IOException expected) {
    }
  }

  public void testStrictSemicolonDelimitedArray() throws IOException {
    JsonReader reader = new JsonReader(reader("[true;true]"));
    reader.beginArray();
    try {
      reader.nextBoolean();
      reader.nextBoolean();
      fail();
    } catch (IOException expected) {
    }
  }

  public void testLenientSemicolonDelimitedArray() throws IOException {
    JsonReader reader = new JsonReader(reader("[true;true]"));
    reader.setLenient(true);
    reader.beginArray();
    assertEquals(true, reader.nextBoolean());
    assertEquals(true, reader.nextBoolean());
  }

  public void testStrictSemicolonDelimitedArrayWithSkipValue() throws IOException {
    JsonReader reader = new JsonReader(reader("[true;true]"));
    reader.beginArray();
    try {
      reader.skipValue();
      reader.skipValue();
      fail();
    } catch (IOException expected) {
    }
  }

  public void testStrictSemicolonDelimitedNameValuePair() throws IOException {
    JsonReader reader = new JsonReader(reader("{\"a\":true;\"b\":true}"));
    reader.beginObject();
    assertEquals("a", reader.nextName());
    try {
      reader.nextBoolean();
      reader.nextName();
      fail();
    } catch (IOException expected) {
    }
  }

  public void testLenientSemicolonDelimitedNameValuePair() throws IOException {
    JsonReader reader = new JsonReader(reader("{\"a\":true;\"b\":true}"));
    reader.setLenient(true);
    reader.beginObject();
    assertEquals("a", reader.nextName());
    assertEquals(true, reader.nextBoolean());
    assertEquals("b", reader.nextName());
  }

  public void testStrictSemicolonDelimitedNameValuePairWithSkipValue() throws IOException {
    JsonReader reader = new JsonReader(reader("{\"a\":true;\"b\":true}"));
    reader.beginObject();
    assertEquals("a", reader.nextName());
    try {
      reader.skipValue();
      reader.skipValue();
      fail();
    } catch (IOException expected) {
    }
  }

  public void testStrictUnnecessaryArraySeparators() throws IOException {
    JsonReader reader = new JsonReader(reader("[true,,true]"));
    reader.beginArray();
    assertEquals(true, reader.nextBoolean());
    try {
      reader.nextNull();
      fail();
    } catch (IOException expected) {
    }

    reader = new JsonReader(reader("[,true]"));
    reader.beginArray();
    try {
      reader.nextNull();
      fail();
    } catch (IOException expected) {
    }

    reader = new JsonReader(reader("[true,]"));
    reader.beginArray();
    assertEquals(true, reader.nextBoolean());
    try {
      reader.nextNull();
      fail();
    } catch (IOException expected) {
    }

    reader = new JsonReader(reader("[,]"));
    reader.beginArray();
    try {
      reader.nextNull();
      fail();
    } catch (IOException expected) {
    }
  }

  public void testLenientUnnecessaryArraySeparators() throws IOException {
    JsonReader reader = new JsonReader(reader("[true,,true]"));
    reader.setLenient(true);
    reader.beginArray();
    assertEquals(true, reader.nextBoolean());
    reader.nextNull();
    assertEquals(true, reader.nextBoolean());
    reader.endArray();

    reader = new JsonReader(reader("[,true]"));
    reader.setLenient(true);
    reader.beginArray();
    reader.nextNull();
    assertEquals(true, reader.nextBoolean());
    reader.endArray();

    reader = new JsonReader(reader("[true,]"));
    reader.setLenient(true);
    reader.beginArray();
    assertEquals(true, reader.nextBoolean());
    reader.nextNull();
    reader.endArray();

    reader = new JsonReader(reader("[,]"));
    reader.setLenient(true);
    reader.beginArray();
    reader.nextNull();
    reader.nextNull();
    reader.endArray();
  }

  public void testStrictUnnecessaryArraySeparatorsWithSkipValue() throws IOException {
    JsonReader reader = new JsonReader(reader("[true,,true]"));
    reader.beginArray();
    assertEquals(true, reader.nextBoolean());
    try {
      reader.skipValue();
      fail();
    } catch (IOException expected) {
    }

    reader = new JsonReader(reader("[,true]"));
    reader.beginArray();
    try {
      reader.skipValue();
      fail();
    } catch (IOException expected) {
    }

    reader = new JsonReader(reader("[true,]"));
    reader.beginArray();
    assertEquals(true, reader.nextBoolean());
    try {
      reader.skipValue();
      fail();
    } catch (IOException expected) {
    }

    reader = new JsonReader(reader("[,]"));
    reader.beginArray();
    try {
      reader.skipValue();
      fail();
    } catch (IOException expected) {
    }
  }

  public void testStrictMultipleTopLevelValues() throws IOException {
    JsonReader reader = new JsonReader(reader("[] []"));
    reader.beginArray();
    reader.endArray();
    try {
      reader.peek();
      fail();
    } catch (IOException expected) {
    }
  }

  public void testLenientMultipleTopLevelValues() throws IOException {
    JsonReader reader = new JsonReader(reader("[] true {}"));
    reader.setLenient(true);
    reader.beginArray();
    reader.endArray();
    assertEquals(true, reader.nextBoolean());
    reader.beginObject();
    reader.endObject();
    assertEquals(JsonToken.END_DOCUMENT, reader.peek());
  }

  public void testStrictMultipleTopLevelValuesWithSkipValue() throws IOException {
    JsonReader reader = new JsonReader(reader("[] []"));
    reader.beginArray();
    reader.endArray();
    try {
      reader.skipValue();
      fail();
    } catch (IOException expected) {
    }
  }

  public void testTopLevelValueTypes() throws IOException {
    JsonReader reader1 = new JsonReader(reader("true"));
    assertTrue(reader1.nextBoolean());
    assertEquals(JsonToken.END_DOCUMENT, reader1.peek());

    JsonReader reader2 = new JsonReader(reader("false"));
    assertFalse(reader2.nextBoolean());
    assertEquals(JsonToken.END_DOCUMENT, reader2.peek());

    JsonReader reader3 = new JsonReader(reader("null"));
    assertEquals(JsonToken.NULL, reader3.peek());
    reader3.nextNull();
    assertEquals(JsonToken.END_DOCUMENT, reader3.peek());

    JsonReader reader4 = new JsonReader(reader("123"));
    assertEquals(123, reader4.nextInt());
    assertEquals(JsonToken.END_DOCUMENT, reader4.peek());

    JsonReader reader5 = new JsonReader(reader("123.4"));
    assertEquals(123.4, reader5.nextDouble());
    assertEquals(JsonToken.END_DOCUMENT, reader5.peek());

    JsonReader reader6 = new JsonReader(reader("\"a\""));
    assertEquals("a", reader6.nextString());
    assertEquals(JsonToken.END_DOCUMENT, reader6.peek());
  }

  public void testTopLevelValueTypeWithSkipValue() throws IOException {
    JsonReader reader = new JsonReader(reader("true"));
    reader.skipValue();
    assertEquals(JsonToken.END_DOCUMENT, reader.peek());
  }

  public void testStrictNonExecutePrefix() {
    JsonReader reader = new JsonReader(reader(")]}'\n []"));
    try {
      reader.beginArray();
      fail();
    } catch (IOException expected) {
    }
  }

  public void testStrictNonExecutePrefixWithSkipValue() {
    JsonReader reader = new JsonReader(reader(")]}'\n []"));
    try {
      reader.skipValue();
      fail();
    } catch (IOException expected) {
    }
  }

  public void testLenientNonExecutePrefix() throws IOException {
    JsonReader reader = new JsonReader(reader(")]}'\n []"));
    reader.setLenient(true);
    reader.beginArray();
    reader.endArray();
    assertEquals(JsonToken.END_DOCUMENT, reader.peek());
  }

  public void testLenientNonExecutePrefixWithLeadingWhitespace() throws IOException {
    JsonReader reader = new JsonReader(reader("\r\n \t)]}'\n []"));
    reader.setLenient(true);
    reader.beginArray();
    reader.endArray();
    assertEquals(JsonToken.END_DOCUMENT, reader.peek());
  }

  public void testLenientPartialNonExecutePrefix() {
    JsonReader reader = new JsonReader(reader(")]}' []"));
    reader.setLenient(true);
    try {
      assertEquals(")", reader.nextString());
      reader.nextString();
      fail();
    } catch (IOException expected) {
    }
  }

  public void testBomIgnoredAsFirstCharacterOfDocument() throws IOException {
    JsonReader reader = new JsonReader(reader("\ufeff[]"));
    reader.beginArray();
    reader.endArray();
  }

  public void testBomForbiddenAsOtherCharacterInDocument() throws IOException {
    JsonReader reader = new JsonReader(reader("[\ufeff]"));
    reader.beginArray();
    try {
      reader.endArray();
      fail();
    } catch (IOException expected) {
    }
  }

  public void testFailWithPosition() throws IOException {
    testFailWithPosition("Expected value at line 6 column 5 path $[1]",
        "[\n\n\n\n\n\"a\",}]");
  }

  public void testFailWithPositionGreaterThanBufferSize() throws IOException {
    String spaces = repeat(' ', 8192);
    testFailWithPosition("Expected value at line 6 column 5 path $[1]",
        "[\n\n" + spaces + "\n\n\n\"a\",}]");
  }

  public void testFailWithPositionOverSlashSlashEndOfLineComment() throws IOException {
    testFailWithPosition("Expected value at line 5 column 6 path $[1]",
        "\n// foo\n\n//bar\r\n[\"a\",}");
  }

  public void testFailWithPositionOverHashEndOfLineComment() throws IOException {
    testFailWithPosition("Expected value at line 5 column 6 path $[1]",
        "\n# foo\n\n#bar\r\n[\"a\",}");
  }

  public void testFailWithPositionOverCStyleComment() throws IOException {
    testFailWithPosition("Expected value at line 6 column 12 path $[1]",
        "\n\n/* foo\n*\n*\r\nbar */[\"a\",}");
  }

  public void testFailWithPositionOverQuotedString() throws IOException {
    testFailWithPosition("Expected value at line 5 column 3 path $[1]",
        "[\"foo\nbar\r\nbaz\n\",\n  }");
  }

  public void testFailWithPositionOverUnquotedString() throws IOException {
    testFailWithPosition("Expected value at line 5 column 2 path $[1]", "[\n\nabcd\n\n,}");
  }

  public void testFailWithEscapedNewlineCharacter() throws IOException {
    testFailWithPosition("Expected value at line 5 column 3 path $[1]", "[\n\n\"\\\n\n\",}");
  }

  public void testFailWithPositionIsOffsetByBom() throws IOException {
    testFailWithPosition("Expected value at line 1 column 6 path $[1]",
        "\ufeff[\"a\",}]");
  }

  private void testFailWithPosition(String message, String json) throws IOException {
    // Validate that it works reading the string normally.
    JsonReader reader1 = new JsonReader(reader(json));
    reader1.setLenient(true);
    reader1.beginArray();
    reader1.nextString();
    try {
      reader1.peek();
      fail();
    } catch (IOException expected) {
      assertEquals(message, expected.getMessage());
    }

    // Also validate that it works when skipping.
    JsonReader reader2 = new JsonReader(reader(json));
    reader2.setLenient(true);
    reader2.beginArray();
    reader2.skipValue();
    try {
      reader2.peek();
      fail();
    } catch (IOException expected) {
      assertEquals(message, expected.getMessage());
    }
  }

  public void testFailWithPositionDeepPath() throws IOException {
    JsonReader reader = new JsonReader(reader("[1,{\"a\":[2,3,}"));
    reader.beginArray();
    reader.nextInt();
    reader.beginObject();
    reader.nextName();
    reader.beginArray();
    reader.nextInt();
    reader.nextInt();
    try {
      reader.peek();
      fail();
    } catch (IOException expected) {
      assertEquals("Expected value at line 1 column 14 path $[1].a[2]", expected.getMessage());
    }
  }

  public void testStrictVeryLongNumber() throws IOException {
    JsonReader reader = new JsonReader(reader("[0." + repeat('9', 8192) + "]"));
    reader.beginArray();
    try {
      assertEquals(1d, reader.nextDouble());
      fail();
    } catch (MalformedJsonException expected) {
    }
  }

  public void testLenientVeryLongNumber() throws IOException {
    JsonReader reader = new JsonReader(reader("[0." + repeat('9', 8192) + "]"));
    reader.setLenient(true);
    reader.beginArray();
    assertEquals(JsonToken.STRING, reader.peek());
    assertEquals(1d, reader.nextDouble());
    reader.endArray();
    assertEquals(JsonToken.END_DOCUMENT, reader.peek());
  }

  public void testVeryLongUnquotedLiteral() throws IOException {
    String literal = "a" + repeat('b', 8192) + "c";
    JsonReader reader = new JsonReader(reader("[" + literal + "]"));
    reader.setLenient(true);
    reader.beginArray();
    assertEquals(literal, reader.nextString());
    reader.endArray();
  }

  public void testDeeplyNestedArrays() throws IOException {
    // this is nested 40 levels deep; Gson is tuned for nesting is 30 levels deep or fewer
    JsonReader reader = new JsonReader(reader(
        "[[[[[[[[[[[[[[[[[[[[[[[[[[[[[[[[[[[[[[[[]]]]]]]]]]]]]]]]]]]]]]]]]]]]]]]]]]]]]]]]"));
    for (int i = 0; i < 40; i++) {
      reader.beginArray();
    }
    assertEquals("$[0][0][0][0][0][0][0][0][0][0][0][0][0][0][0][0][0][0][0][0][0][0][0][0][0][0]"
        + "[0][0][0][0][0][0][0][0][0][0][0][0][0][0]", reader.getPath());
    for (int i = 0; i < 40; i++) {
      reader.endArray();
    }
    assertEquals(JsonToken.END_DOCUMENT, reader.peek());
  }

  public void testDeeplyNestedObjects() throws IOException {
    // Build a JSON document structured like {"a":{"a":{"a":{"a":true}}}}, but 40 levels deep
    String array = "{\"a\":%s}";
    String json = "true";
    for (int i = 0; i < 40; i++) {
      json = String.format(array, json);
    }

    JsonReader reader = new JsonReader(reader(json));
    for (int i = 0; i < 40; i++) {
      reader.beginObject();
      assertEquals("a", reader.nextName());
    }
    assertEquals("$.a.a.a.a.a.a.a.a.a.a.a.a.a.a.a.a.a.a.a.a"
        + ".a.a.a.a.a.a.a.a.a.a.a.a.a.a.a.a.a.a.a.a", reader.getPath());
    assertEquals(true, reader.nextBoolean());
    for (int i = 0; i < 40; i++) {
      reader.endObject();
    }
    assertEquals(JsonToken.END_DOCUMENT, reader.peek());
  }

  // http://code.google.com/p/google-gson/issues/detail?id=409
  public void testStringEndingInSlash() throws IOException {
    JsonReader reader = new JsonReader(reader("/"));
    reader.setLenient(true);
    try {
      reader.peek();
      fail();
    } catch (MalformedJsonException expected) {
    }
  }

  public void testDocumentWithCommentEndingInSlash() throws IOException {
    JsonReader reader = new JsonReader(reader("/* foo *//"));
    reader.setLenient(true);
    try {
      reader.peek();
      fail();
    } catch (MalformedJsonException expected) {
    }
  }

  public void testStringWithLeadingSlash() throws IOException {
    JsonReader reader = new JsonReader(reader("/x"));
    reader.setLenient(true);
    try {
      reader.peek();
      fail();
    } catch (MalformedJsonException expected) {
    }
  }

  public void testUnterminatedObject() throws IOException {
    JsonReader reader = new JsonReader(reader("{\"a\":\"android\"x"));
    reader.setLenient(true);
    reader.beginObject();
    assertEquals("a", reader.nextName());
    assertEquals("android", reader.nextString());
    try {
      reader.peek();
      fail();
    } catch (MalformedJsonException expected) {
    }
  }

  public void testVeryLongQuotedString() throws IOException {
    char[] stringChars = new char[1024 * 16];
    Arrays.fill(stringChars, 'x');
    String string = new String(stringChars);
    String json = "[\"" + string + "\"]";
    JsonReader reader = new JsonReader(reader(json));
    reader.beginArray();
    assertEquals(string, reader.nextString());
    reader.endArray();
  }

  public void testVeryLongUnquotedString() throws IOException {
    char[] stringChars = new char[1024 * 16];
    Arrays.fill(stringChars, 'x');
    String string = new String(stringChars);
    String json = "[" + string + "]";
    JsonReader reader = new JsonReader(reader(json));
    reader.setLenient(true);
    reader.beginArray();
    assertEquals(string, reader.nextString());
    reader.endArray();
  }

  public void testVeryLongUnterminatedString() throws IOException {
    char[] stringChars = new char[1024 * 16];
    Arrays.fill(stringChars, 'x');
    String string = new String(stringChars);
    String json = "[" + string;
    JsonReader reader = new JsonReader(reader(json));
    reader.setLenient(true);
    reader.beginArray();
    assertEquals(string, reader.nextString());
    try {
      reader.peek();
      fail();
    } catch (EOFException expected) {
    }
  }

  public void testSkipVeryLongUnquotedString() throws IOException {
    JsonReader reader = new JsonReader(reader("[" + repeat('x', 8192) + "]"));
    reader.setLenient(true);
    reader.beginArray();
    reader.skipValue();
    reader.endArray();
  }

  public void testSkipTopLevelUnquotedString() throws IOException {
    JsonReader reader = new JsonReader(reader(repeat('x', 8192)));
    reader.setLenient(true);
    reader.skipValue();
    assertEquals(JsonToken.END_DOCUMENT, reader.peek());
  }

  public void testSkipVeryLongQuotedString() throws IOException {
    JsonReader reader = new JsonReader(reader("[\"" + repeat('x', 8192) + "\"]"));
    reader.beginArray();
    reader.skipValue();
    reader.endArray();
  }

  public void testSkipTopLevelQuotedString() throws IOException {
    JsonReader reader = new JsonReader(reader("\"" + repeat('x', 8192) + "\""));
    reader.setLenient(true);
    reader.skipValue();
    assertEquals(JsonToken.END_DOCUMENT, reader.peek());
  }

  public void testStringAsNumberWithTruncatedExponent() throws IOException {
    JsonReader reader = new JsonReader(reader("[123e]"));
    reader.setLenient(true);
    reader.beginArray();
    assertEquals(STRING, reader.peek());
  }

  public void testStringAsNumberWithDigitAndNonDigitExponent() throws IOException {
    JsonReader reader = new JsonReader(reader("[123e4b]"));
    reader.setLenient(true);
    reader.beginArray();
    assertEquals(STRING, reader.peek());
  }

  public void testStringAsNumberWithNonDigitExponent() throws IOException {
    JsonReader reader = new JsonReader(reader("[123eb]"));
    reader.setLenient(true);
    reader.beginArray();
    assertEquals(STRING, reader.peek());
  }

  public void testEmptyStringName() throws IOException {
    JsonReader reader = new JsonReader(reader("{\"\":true}"));
    reader.setLenient(true);
    assertEquals(BEGIN_OBJECT, reader.peek());
    reader.beginObject();
    assertEquals(NAME, reader.peek());
    assertEquals("", reader.nextName());
    assertEquals(JsonToken.BOOLEAN, reader.peek());
    assertEquals(true, reader.nextBoolean());
    assertEquals(JsonToken.END_OBJECT, reader.peek());
    reader.endObject();
    assertEquals(JsonToken.END_DOCUMENT, reader.peek());
  }

  public void testStrictExtraCommasInMaps() throws IOException {
    JsonReader reader = new JsonReader(reader("{\"a\":\"b\",}"));
    reader.beginObject();
    assertEquals("a", reader.nextName());
    assertEquals("b", reader.nextString());
    try {
      reader.peek();
      fail();
    } catch (IOException expected) {
    }
  }

  public void testLenientExtraCommasInMaps() throws IOException {
    JsonReader reader = new JsonReader(reader("{\"a\":\"b\",}"));
    reader.setLenient(true);
    reader.beginObject();
    assertEquals("a", reader.nextName());
    assertEquals("b", reader.nextString());
    try {
      reader.peek();
      fail();
    } catch (IOException expected) {
    }
  }

  private String repeat(char c, int count) {
    char[] array = new char[count];
    Arrays.fill(array, c);
    return new String(array);
  }

  public void testMalformedDocuments() throws IOException {
    assertDocument("{]", BEGIN_OBJECT, IOException.class);
    assertDocument("{,", BEGIN_OBJECT, IOException.class);
    assertDocument("{{", BEGIN_OBJECT, IOException.class);
    assertDocument("{[", BEGIN_OBJECT, IOException.class);
    assertDocument("{:", BEGIN_OBJECT, IOException.class);
    assertDocument("{\"name\",", BEGIN_OBJECT, NAME, IOException.class);
    assertDocument("{\"name\",", BEGIN_OBJECT, NAME, IOException.class);
    assertDocument("{\"name\":}", BEGIN_OBJECT, NAME, IOException.class);
    assertDocument("{\"name\"::", BEGIN_OBJECT, NAME, IOException.class);
    assertDocument("{\"name\":,", BEGIN_OBJECT, NAME, IOException.class);
    assertDocument("{\"name\"=}", BEGIN_OBJECT, NAME, IOException.class);
    assertDocument("{\"name\"=>}", BEGIN_OBJECT, NAME, IOException.class);
    assertDocument("{\"name\"=>\"string\":", BEGIN_OBJECT, NAME, STRING, IOException.class);
    assertDocument("{\"name\"=>\"string\"=", BEGIN_OBJECT, NAME, STRING, IOException.class);
    assertDocument("{\"name\"=>\"string\"=>", BEGIN_OBJECT, NAME, STRING, IOException.class);
    assertDocument("{\"name\"=>\"string\",", BEGIN_OBJECT, NAME, STRING, IOException.class);
    assertDocument("{\"name\"=>\"string\",\"name\"", BEGIN_OBJECT, NAME, STRING, NAME);
    assertDocument("[}", BEGIN_ARRAY, IOException.class);
    assertDocument("[,]", BEGIN_ARRAY, NULL, NULL, END_ARRAY);
    assertDocument("{", BEGIN_OBJECT, IOException.class);
    assertDocument("{\"name\"", BEGIN_OBJECT, NAME, IOException.class);
    assertDocument("{\"name\",", BEGIN_OBJECT, NAME, IOException.class);
    assertDocument("{'name'", BEGIN_OBJECT, NAME, IOException.class);
    assertDocument("{'name',", BEGIN_OBJECT, NAME, IOException.class);
    assertDocument("{name", BEGIN_OBJECT, NAME, IOException.class);
    assertDocument("[", BEGIN_ARRAY, IOException.class);
    assertDocument("[string", BEGIN_ARRAY, STRING, IOException.class);
    assertDocument("[\"string\"", BEGIN_ARRAY, STRING, IOException.class);
    assertDocument("['string'", BEGIN_ARRAY, STRING, IOException.class);
    assertDocument("[123", BEGIN_ARRAY, NUMBER, IOException.class);
    assertDocument("[123,", BEGIN_ARRAY, NUMBER, IOException.class);
    assertDocument("{\"name\":123", BEGIN_OBJECT, NAME, NUMBER, IOException.class);
    assertDocument("{\"name\":123,", BEGIN_OBJECT, NAME, NUMBER, IOException.class);
    assertDocument("{\"name\":\"string\"", BEGIN_OBJECT, NAME, STRING, IOException.class);
    assertDocument("{\"name\":\"string\",", BEGIN_OBJECT, NAME, STRING, IOException.class);
    assertDocument("{\"name\":'string'", BEGIN_OBJECT, NAME, STRING, IOException.class);
    assertDocument("{\"name\":'string',", BEGIN_OBJECT, NAME, STRING, IOException.class);
    assertDocument("{\"name\":false", BEGIN_OBJECT, NAME, BOOLEAN, IOException.class);
    assertDocument("{\"name\":false,,", BEGIN_OBJECT, NAME, BOOLEAN, IOException.class);
  }

  /**
   * This test behave slightly differently in Gson 2.2 and earlier. It fails
   * during peek rather than during nextString().
   */
  public void testUnterminatedStringFailure() throws IOException {
    JsonReader reader = new JsonReader(reader("[\"string"));
    reader.setLenient(true);
    reader.beginArray();
    assertEquals(JsonToken.STRING, reader.peek());
    try {
      reader.nextString();
      fail();
    } catch (MalformedJsonException expected) {
    }
  }

  /**
   * Regression test for an issue with buffer filling and consumeNonExecutePrefix.
   */
  public void testReadAcrossBuffers() throws IOException {
<<<<<<< HEAD
    StringBuilder sb = new StringBuilder('#');
=======
    StringBuilder sb = new StringBuilder("#");
>>>>>>> b6acf117
    for (int i = 0; i < JsonReader.BUFFER_SIZE - 3; i++) {
      sb.append(' ');
    }
    sb.append("\n)]}'\n3");
    JsonReader reader = new JsonReader(reader(sb.toString()));
    reader.setLenient(true);
    JsonToken token = reader.peek();
    assertEquals(JsonToken.NUMBER, token);
  }

  private void assertDocument(String document, Object... expectations) throws IOException {
    JsonReader reader = new JsonReader(reader(document));
    reader.setLenient(true);
    for (Object expectation : expectations) {
      if (expectation == BEGIN_OBJECT) {
        reader.beginObject();
      } else if (expectation == BEGIN_ARRAY) {
        reader.beginArray();
      } else if (expectation == END_OBJECT) {
        reader.endObject();
      } else if (expectation == END_ARRAY) {
        reader.endArray();
      } else if (expectation == NAME) {
        assertEquals("name", reader.nextName());
      } else if (expectation == BOOLEAN) {
        assertEquals(false, reader.nextBoolean());
      } else if (expectation == STRING) {
        assertEquals("string", reader.nextString());
      } else if (expectation == NUMBER) {
        assertEquals(123, reader.nextInt());
      } else if (expectation == NULL) {
        reader.nextNull();
      } else if (expectation == IOException.class) {
        try {
          reader.peek();
          fail();
        } catch (IOException expected) {
        }
      } else {
        throw new AssertionError();
      }
    }
  }

  /**
   * Returns a reader that returns one character at a time.
   */
  private Reader reader(final String s) {
    /* if (true) */ return new StringReader(s);
    /* return new Reader() {
      int position = 0;
      @Override public int read(char[] buffer, int offset, int count) throws IOException {
        if (position == s.length()) {
          return -1;
        } else if (count > 0) {
          buffer[offset] = s.charAt(position++);
          return 1;
        } else {
          throw new IllegalArgumentException();
        }
      }
      @Override public void close() throws IOException {
      }
    }; */
  }
}<|MERGE_RESOLUTION|>--- conflicted
+++ resolved
@@ -1771,11 +1771,7 @@
    * Regression test for an issue with buffer filling and consumeNonExecutePrefix.
    */
   public void testReadAcrossBuffers() throws IOException {
-<<<<<<< HEAD
-    StringBuilder sb = new StringBuilder('#');
-=======
     StringBuilder sb = new StringBuilder("#");
->>>>>>> b6acf117
     for (int i = 0; i < JsonReader.BUFFER_SIZE - 3; i++) {
       sb.append(' ');
     }
