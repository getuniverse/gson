--- conflicted
+++ resolved
@@ -161,11 +161,7 @@
    * Returns true if the number of key/value pairs in the object is zero.
    *
    * @return true if the number of key/value pairs in the object is zero.
-<<<<<<< HEAD
-   * @since $next-version$
-=======
    * @since 2.10.1
->>>>>>> 828a97be
    */
   public boolean isEmpty() {
     return members.size() == 0;
