--- conflicted
+++ resolved
@@ -522,11 +522,7 @@
    *
    * @param formattingStyle the formatting style to use.
    * @return a reference to this {@code GsonBuilder} object to fulfill the "Builder" pattern
-<<<<<<< HEAD
-   * @since $next-version$
-=======
    * @since 2.11.0
->>>>>>> 828a97be
    */
   @CanIgnoreReturnValue
   public GsonBuilder setFormattingStyle(FormattingStyle formattingStyle) {
@@ -564,11 +560,7 @@
    * @return a reference to this {@code GsonBuilder} object to fulfill the "Builder" pattern.
    * @see JsonReader#setStrictness(Strictness)
    * @see JsonWriter#setStrictness(Strictness)
-<<<<<<< HEAD
-   * @since $next-version$
-=======
    * @since 2.11.0
->>>>>>> 828a97be
    */
   @CanIgnoreReturnValue
   public GsonBuilder setStrictness(Strictness strictness) {
