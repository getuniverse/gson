--- conflicted
+++ resolved
@@ -257,40 +257,22 @@
     }
 
     return new ObjectConstructor<T>() {
-      @SuppressWarnings("unchecked") // T is the same raw type as is requested
       @Override public T construct() {
         try {
-<<<<<<< HEAD
-          return (T) constructor.newInstance();
-        } catch (InstantiationException e) {
-          // TODO: JsonParseException ?
-          throw new RuntimeException("Failed to invoke " + constructor + " with no args", e);
-        } catch (InvocationTargetException e) {
-            final Throwable cause = e.getTargetException();
-            // TODO: JsonParseException ?
-            throw cause instanceof RuntimeException
-                  ? (RuntimeException) cause
-                  : new RuntimeException("Failed to invoke " + constructor + " with no args", cause);
-        } catch (IllegalAccessException e) {
-          throw new InvalidStateException(e);
-=======
           @SuppressWarnings("unchecked") // T is the same raw type as is requested
           T newInstance = (T) constructor.newInstance();
           return newInstance;
-        }
-        // Note: InstantiationException should be impossible because check at start of method made sure
-        //   that class is not abstract
-        catch (InstantiationException e) {
-          throw new RuntimeException("Failed to invoke constructor '" + ReflectionHelper.constructorToString(constructor) + "'"
-              + " with no args", e);
+          // Note: InstantiationException should be impossible because check at start of method made sure
+          //   that class is not abstract
+        } catch (InstantiationException e) {
+          // TODO: JsonParseException ?
+          throw new RuntimeException("Failed to invoke constructor '" + ReflectionHelper.constructorToString(constructor) + "' with no args", e);
         } catch (InvocationTargetException e) {
           // TODO: don't wrap if cause is unchecked?
           // TODO: JsonParseException ?
-          throw new RuntimeException("Failed to invoke constructor '" + ReflectionHelper.constructorToString(constructor) + "'"
-              + " with no args", e.getCause());
+          throw new RuntimeException("Failed to invoke constructor '" + ReflectionHelper.constructorToString(constructor) + "' with no args", e.getCause());
         } catch (IllegalAccessException e) {
           throw ReflectionHelper.createExceptionForUnexpectedIllegalAccess(e);
->>>>>>> dd92e49b
         }
       }
     };
@@ -303,9 +285,6 @@
   @SuppressWarnings("unchecked") // use runtime checks to guarantee that 'T' is what it is
   private static <T> ObjectConstructor<T> newDefaultImplementationConstructor(
       final Type type, Class<? super T> rawType) {
-<<<<<<< HEAD
-    if (Iterable.class.isAssignableFrom(rawType)) {
-=======
 
     /*
      * IMPORTANT: Must only create instances for classes with public no-args constructor.
@@ -315,8 +294,7 @@
      * constructors which might be added in a future JDK version
      */
 
-    if (Collection.class.isAssignableFrom(rawType)) {
->>>>>>> dd92e49b
+    if (Iterable.class.isAssignableFrom(rawType)) {
       if (SortedSet.class.isAssignableFrom(rawType)) {
         return new ObjectConstructor<T>() {
           @Override public T construct() {
@@ -345,30 +323,7 @@
     }
 
     if (Map.class.isAssignableFrom(rawType)) {
-<<<<<<< HEAD
-      // Only support creation of EnumMap, but not of custom subtypes; for them type parameters
-      // and constructor parameter might have completely different meaning
-      if (rawType == EnumMap.class) {
-        return new ObjectConstructor<T>() {
-          @Override public T construct() {
-            if (type instanceof ParameterizedType) {
-              Type elementType = ((ParameterizedType) type).getActualTypeArguments()[0];
-              if (elementType instanceof Class) {
-                @SuppressWarnings("rawtypes")
-                T map = (T) new EnumMap((Class) elementType);
-                return map;
-              } else {
-                throw new JsonIOException("Invalid EnumMap type: " + type);
-              }
-            } else {
-              throw new JsonIOException("Invalid EnumMap type: " + type);
-            }
-          }
-        };
-      } else if (ConcurrentNavigableMap.class.isAssignableFrom(rawType)) {
-=======
       if (ConcurrentNavigableMap.class.isAssignableFrom(rawType)) {
->>>>>>> dd92e49b
         return new ObjectConstructor<T>() {
           @Override public T construct() {
             return (T) new ConcurrentSkipListMap<>();
