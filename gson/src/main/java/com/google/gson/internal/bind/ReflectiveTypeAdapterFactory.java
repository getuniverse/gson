--- conflicted
+++ resolved
@@ -16,10 +16,21 @@
 
 package com.google.gson.internal.bind;
 
+import java.io.IOException;
+import java.lang.reflect.AccessibleObject;
+import java.lang.reflect.Field;
+import java.lang.reflect.Member;
+import java.lang.reflect.Modifier;
+import java.lang.reflect.Type;
+import java.util.ArrayList;
+import java.util.Collections;
+import java.util.LinkedHashMap;
+import java.util.List;
+import java.util.Map;
+
 import com.google.gson.FieldNamingStrategy;
 import com.google.gson.Gson;
 import com.google.gson.JsonIOException;
-import com.google.gson.JsonParseException;
 import com.google.gson.JsonSyntaxException;
 import com.google.gson.ReflectionAccessFilter;
 import com.google.gson.ReflectionAccessFilter.FilterResult;
@@ -28,7 +39,6 @@
 import com.google.gson.annotations.JsonAdapter;
 import com.google.gson.annotations.SerializedName;
 import com.google.gson.internal.$Gson$Types;
-import com.google.gson.internal.InvalidStateException;
 import com.google.gson.internal.ConstructorConstructor;
 import com.google.gson.internal.Excluder;
 import com.google.gson.internal.ObjectConstructor;
@@ -39,22 +49,6 @@
 import com.google.gson.stream.JsonReader;
 import com.google.gson.stream.JsonToken;
 import com.google.gson.stream.JsonWriter;
-import java.io.IOException;
-import java.lang.reflect.AccessibleObject;
-import java.lang.reflect.Constructor;
-import java.lang.reflect.Field;
-import java.lang.reflect.InvocationTargetException;
-import java.lang.reflect.Member;
-import java.lang.reflect.Method;
-import java.lang.reflect.Modifier;
-import java.lang.reflect.Type;
-import java.util.ArrayList;
-import java.util.Arrays;
-import java.util.Collections;
-import java.util.HashMap;
-import java.util.LinkedHashMap;
-import java.util.List;
-import java.util.Map;
 
 /**
  * Type adapter that reflects over the fields and methods of a class.
@@ -118,17 +112,8 @@
     }
     boolean blockInaccessible = filterResult == FilterResult.BLOCK_INACCESSIBLE;
 
-    // If the type is actually a Java Record, we need to use the RecordAdapter instead. This will always be false
-    // on JVMs that do not support records.
-    if (ReflectionHelper.isRecord(raw)) {
-      @SuppressWarnings("unchecked")
-      TypeAdapter<T> adapter = (TypeAdapter<T>) new RecordAdapter<>(raw,
-          getBoundFields(gson, type, raw, blockInaccessible, true), blockInaccessible);
-      return adapter;
-    }
-
     ObjectConstructor<T> constructor = constructorConstructor.get(type);
-    return new FieldReflectionAdapter<>(constructor, getBoundFields(gson, type, raw, blockInaccessible, false));
+    return new FieldReflectionAdapter<>(constructor, getBoundFields(gson, type, raw, blockInaccessible));
   }
 
   private static <M extends AccessibleObject & Member> void checkAccessible(Object object, M member) {
@@ -141,9 +126,9 @@
   }
 
   private ReflectiveTypeAdapterFactory.BoundField createBoundField(
-      final Gson context, final Field field, final Method accessor, final String name,
-      final TypeToken<?> fieldType, boolean serialize, boolean deserialize,
-      final boolean blockInaccessible) {
+          final Gson context, final Field field, final String name,
+          final TypeToken<?> fieldType, boolean serialize, boolean deserialize,
+          final boolean blockInaccessible) {
 
     final boolean isPrimitive = Primitives.isPrimitive(fieldType.getRawType());
 
@@ -167,26 +152,11 @@
           throws IOException, IllegalAccessException {
         if (!serialized) return;
         if (blockInaccessible) {
-          if (accessor == null) {
-            checkAccessible(source, field);
-          } else {
-            // Note: This check might actually be redundant because access check for canonical
-            // constructor should have failed already
-            checkAccessible(source, accessor);
-          }
+          checkAccessible(source, field);
         }
 
         Object fieldValue;
-        if (accessor != null) {
-          try {
-            fieldValue = accessor.invoke(source);
-          } catch (InvocationTargetException e) {
-            String accessorDescription = ReflectionHelper.getAccessibleObjectDescription(accessor, false);
-            throw new JsonIOException("Accessor " + accessorDescription + " threw exception", e.getCause());
-          }
-        } else {
-          fieldValue = field.get(source);
-        }
+        fieldValue = field.get(source);
         if (fieldValue == source) {
           // avoid direct recursion
           return;
@@ -195,16 +165,6 @@
         TypeAdapter<Object> t = jsonAdapterPresent ? typeAdapter
             : new TypeAdapterRuntimeTypeWrapper<>(context, typeAdapter, fieldType.getType());
         t.write(writer, fieldValue);
-      }
-
-      @Override
-      void readIntoArray(JsonReader reader, int index, Object[] target) throws IOException, JsonParseException {
-        Object fieldValue = typeAdapter.read(reader);
-        if (fieldValue == null && isPrimitive) {
-          throw new JsonParseException("null is not allowed as value for record component '" + fieldName + "'"
-              + " of primitive type; at path " + reader.getPath());
-        }
-        target[index] = fieldValue;
       }
 
       @Override
@@ -227,7 +187,7 @@
   }
 
   private Map<String, BoundField> getBoundFields(Gson context, TypeToken<?> type, Class<?> raw,
-                                                 boolean blockInaccessible, boolean isRecord) {
+                                                 boolean blockInaccessible) {
     Map<String, BoundField> result = new LinkedHashMap<>();
     if (raw.isInterface()) {
       return result;
@@ -255,36 +215,9 @@
         if (!serialize && !deserialize) {
           continue;
         }
-        // The accessor method is only used for records. If the type is a record, we will read out values
-        // via its accessor method instead of via reflection. This way we will bypass the accessible restrictions
-        Method accessor = null;
-        if (isRecord) {
-          // If there is a static field on a record, there will not be an accessor. Instead we will use the default
-          // field serialization logic, but for deserialization the field is excluded for simplicity. Note that Gson
-          // ignores static fields by default, but GsonBuilder.excludeFieldsWithModifiers can overwrite this.
-          if (Modifier.isStatic(field.getModifiers())) {
-            deserialize = false;
-          } else {
-            accessor = ReflectionHelper.getAccessor(raw, field);
-            // If blockInaccessible, skip and perform access check later
-            if (!blockInaccessible) {
-              ReflectionHelper.makeAccessible(accessor);
-            }
-
-            // @SerializedName can be placed on accessor method, but it is not supported there
-            // If field and method have annotation it is not easily possible to determine if accessor method
-            // is implicit and has inherited annotation, or if it is explicitly declared with custom annotation
-            if (accessor.getAnnotation(SerializedName.class) != null
-                && field.getAnnotation(SerializedName.class) == null) {
-              String methodDescription = ReflectionHelper.getAccessibleObjectDescription(accessor, false);
-              throw new JsonIOException("@SerializedName on " + methodDescription + " is not supported");
-            }
-          }
-        }
 
         // If blockInaccessible, skip and perform access check later
-        // For Records if the accessor method is used the field does not have to be made accessible
-        if (!blockInaccessible && accessor == null) {
+        if (!blockInaccessible) {
           ReflectionHelper.makeAccessible(field);
         }
         Type fieldType = $Gson$Types.resolve(type.getType(), raw, field.getGenericType());
@@ -293,8 +226,8 @@
         for (int i = 0, size = fieldNames.size(); i < size; ++i) {
           String name = fieldNames.get(i);
           if (i != 0) serialize = false; // only serialize the default name
-          BoundField boundField = createBoundField(context, field, accessor, name,
-              TypeToken.get(fieldType), serialize, deserialize, blockInaccessible);
+          BoundField boundField = createBoundField(context, field, name,
+                                                   TypeToken.get(fieldType), serialize, deserialize, blockInaccessible);
           BoundField replaced = result.put(name, boundField);
           if (previous == null) previous = replaced;
         }
@@ -326,9 +259,6 @@
     /** Read this field value from the source, and append its JSON value to the writer */
     abstract void write(JsonWriter writer, Object source) throws IOException, IllegalAccessException;
 
-    /** Read the value into the target array, used to provide constructor arguments for records */
-    abstract void readIntoArray(JsonReader reader, int index, Object[] target) throws IOException, JsonParseException;
-
     /** Read the value from the reader, and set it on the corresponding field on target via reflection */
     abstract void readIntoField(JsonReader reader, Object target) throws IOException, IllegalAccessException;
   }
@@ -336,12 +266,9 @@
   /**
    * Base class for Adapters produced by this factory.
    *
-   * <p>The {@link RecordAdapter} is a special case to handle records for JVMs that support it, for
-   * all other types we use the {@link FieldReflectionAdapter}. This class encapsulates the common
-   * logic for serialization and deserialization. During deserialization, we construct an
-   * accumulator A, which we use to accumulate values from the source JSON. After the object has been read in
-   * full, the {@link #finalize(Object)} method is used to convert the accumulator to an instance
-   * of T.
+   * <p>This class encapsulates the common logic for serialization and deserialization. During deserialization,
+   * we construct an accumulator A, which we use to accumulate values from the source JSON. After the object has been
+   * read in full, the {@link #finalize(Object)} method is used to convert the accumulator to an instance of T.
    *
    * @param <T> type of objects that this Adapter creates.
    * @param <A> type of accumulator used to build the deserialization result.
@@ -395,11 +322,7 @@
       } catch (IllegalStateException e) {
         throw new JsonSyntaxException(e);
       } catch (IllegalAccessException e) {
-<<<<<<< HEAD
-        throw new InvalidStateException(e);
-=======
         throw ReflectionHelper.createExceptionForUnexpectedIllegalAccess(e);
->>>>>>> dd92e49b
       }
       in.endObject();
       return finalize(accumulator);
@@ -441,101 +364,4 @@
       return accumulator;
     }
   }
-
-  private static final class RecordAdapter<T> extends Adapter<T, Object[]> {
-    static final Map<Class<?>, Object> PRIMITIVE_DEFAULTS = primitiveDefaults();
-
-    // The canonical constructor of the record
-    private final Constructor<T> constructor;
-    // Array of arguments to the constructor, initialized with default values for primitives
-    private final Object[] constructorArgsDefaults;
-    // Map from component names to index into the constructors arguments.
-    private final Map<String, Integer> componentIndices = new HashMap<>();
-
-    RecordAdapter(Class<T> raw, Map<String, BoundField> boundFields, boolean blockInaccessible) {
-      super(boundFields);
-      constructor = ReflectionHelper.getCanonicalRecordConstructor(raw);
-
-      if (blockInaccessible) {
-        checkAccessible(null, constructor);
-      } else {
-        // Ensure the constructor is accessible
-        ReflectionHelper.makeAccessible(constructor);
-      }
-
-      String[] componentNames = ReflectionHelper.getRecordComponentNames(raw);
-      for (int i = 0; i < componentNames.length; i++) {
-        componentIndices.put(componentNames[i], i);
-      }
-      Class<?>[] parameterTypes = constructor.getParameterTypes();
-
-      // We need to ensure that we are passing non-null values to primitive fields in the constructor. To do this,
-      // we create an Object[] where all primitives are initialized to non-null values.
-      constructorArgsDefaults = new Object[parameterTypes.length];
-      for (int i = 0; i < parameterTypes.length; i++) {
-        // This will correctly be null for non-primitive types:
-        constructorArgsDefaults[i] = PRIMITIVE_DEFAULTS.get(parameterTypes[i]);
-      }
-    }
-
-    private static Map<Class<?>, Object> primitiveDefaults() {
-      Map<Class<?>, Object> zeroes = new HashMap<>();
-      zeroes.put(byte.class, (byte) 0);
-      zeroes.put(short.class, (short) 0);
-      zeroes.put(int.class, 0);
-      zeroes.put(long.class, 0L);
-      zeroes.put(float.class, 0F);
-      zeroes.put(double.class, 0D);
-      zeroes.put(char.class, '\0');
-      zeroes.put(boolean.class, false);
-      return zeroes;
-    }
-
-    @Override
-    Object[] createAccumulator() {
-      return constructorArgsDefaults.clone();
-    }
-
-    @Override
-    void readField(Object[] accumulator, JsonReader in, BoundField field) throws IOException {
-      // Obtain the component index from the name of the field backing it
-      Integer componentIndex = componentIndices.get(field.fieldName);
-      if (componentIndex == null) {
-        throw new IllegalStateException(
-            "Could not find the index in the constructor '" + ReflectionHelper.constructorToString(constructor) + "'"
-                + " for field with name '" + field.fieldName + "',"
-                + " unable to determine which argument in the constructor the field corresponds"
-                + " to. This is unexpected behavior, as we expect the RecordComponents to have the"
-                + " same names as the fields in the Java class, and that the order of the"
-                + " RecordComponents is the same as the order of the canonical constructor parameters.");
-      }
-      field.readIntoArray(in, componentIndex, accumulator);
-    }
-
-    @Override
-    T finalize(Object[] accumulator) {
-      try {
-        return constructor.newInstance(accumulator);
-      } catch (IllegalAccessException e) {
-<<<<<<< HEAD
-        throw new InvalidStateException(e);
-=======
-        throw ReflectionHelper.createExceptionForUnexpectedIllegalAccess(e);
-      }
-      // Note: InstantiationException should be impossible because record class is not abstract;
-      //  IllegalArgumentException should not be possible unless a bad adapter returns objects of the wrong type
-      catch (InstantiationException | IllegalArgumentException e) {
-        throw new RuntimeException(
-            "Failed to invoke constructor '" + ReflectionHelper.constructorToString(constructor) + "'"
-            + " with args " + Arrays.toString(accumulator), e);
-      }
-      catch (InvocationTargetException e) {
-        // TODO: JsonParseException ?
-        throw new RuntimeException(
-            "Failed to invoke constructor '" + ReflectionHelper.constructorToString(constructor) + "'"
-            + " with args " + Arrays.toString(accumulator), e.getCause());
->>>>>>> dd92e49b
-      }
-    }
-  }
 }