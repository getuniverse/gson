--- conflicted
+++ resolved
@@ -261,11 +261,7 @@
    * level of indentation, or the newline style, to accommodate various OS styles.
    *
    * @param formattingStyle the formatting style to use, must not be {@code null}.
-<<<<<<< HEAD
-   * @since $next-version$
-=======
    * @since 2.11.0
->>>>>>> 828a97be
    */
   public final void setFormattingStyle(FormattingStyle formattingStyle) {
     this.formattingStyle = Objects.requireNonNull(formattingStyle);
@@ -290,11 +286,7 @@
    * Returns the pretty printing style used by this writer.
    *
    * @return the {@code FormattingStyle} that will be used.
-<<<<<<< HEAD
-   * @since $next-version$
-=======
    * @since 2.11.0
->>>>>>> 828a97be
    */
   public final FormattingStyle getFormattingStyle() {
     return formattingStyle;
@@ -347,11 +339,7 @@
    *
    * @param strictness the new strictness of this writer. May not be {@code null}.
    * @see #getStrictness()
-<<<<<<< HEAD
-   * @since $next-version$
-=======
    * @since 2.11.0
->>>>>>> 828a97be
    */
   public final void setStrictness(Strictness strictness) {
     this.strictness = Objects.requireNonNull(strictness);
@@ -361,11 +349,7 @@
    * Returns the {@linkplain Strictness strictness} of this writer.
    *
    * @see #setStrictness(Strictness)
-<<<<<<< HEAD
-   * @since $next-version$
-=======
    * @since 2.11.0
->>>>>>> 828a97be
    */
   public final Strictness getStrictness() {
     return strictness;
