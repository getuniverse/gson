--- conflicted
+++ resolved
@@ -5,11 +5,7 @@
 
   <groupId>com.google.code.gson</groupId>
   <artifactId>gson-parent</artifactId>
-<<<<<<< HEAD
-  <version>2.9.0-happeo-1-SNAPSHOT</version>
-=======
-  <version>2.10</version>
->>>>>>> dd92e49b
+  <version>2.10-happeo-1-SNAPSHOT</version>
   <packaging>pom</packaging>
 
   <name>Gson Parent</name>
@@ -25,8 +21,8 @@
 
   <properties>
     <project.build.sourceEncoding>UTF-8</project.build.sourceEncoding>
-<<<<<<< HEAD
-    <javaVersion>8</javaVersion>
+    <maven.compiler.release>8</maven.compiler.release>
+    <maven.compiler.testRelease>17</maven.compiler.testRelease>
   </properties>
 
   <scm>
@@ -34,22 +30,16 @@
     <connection>scm:git:https://github.com/getuniverse/gson.git</connection>
     <developerConnection>scm:git:git@github.com:getuniverse/gson.git</developerConnection>
     <tag>HEAD</tag>
-=======
-    <maven.compiler.release>7</maven.compiler.release>
-  </properties>
-
-  <scm>
-    <url>https://github.com/google/gson/</url>
-    <connection>scm:git:https://github.com/google/gson.git</connection>
-    <developerConnection>scm:git:git@github.com:google/gson.git</developerConnection>
-    <tag>gson-parent-2.10</tag>
->>>>>>> dd92e49b
   </scm>
 
   <developers>
     <developer>
       <organization>Google</organization>
       <organizationUrl>http://www.google.com</organizationUrl>
+    </developer>
+    <developer>
+      <organization>Happeo</organization>
+      <organizationUrl>http://www.happeo.com</organizationUrl>
     </developer>
   </developers>
 
@@ -64,14 +54,6 @@
       <url>https://www.apache.org/licenses/LICENSE-2.0.txt</url>
     </license>
   </licenses>
-
-  <distributionManagement>
-    <repository>
-      <id>sonatype-nexus-staging</id>
-      <name>Nexus Release Repository</name>
-      <url>https://oss.sonatype.org/service/local/staging/deploy/maven2/</url>
-    </repository>
-  </distributionManagement>
 
   <dependencyManagement>
     <dependencies>
@@ -102,13 +84,6 @@
         <plugin>
           <groupId>org.apache.maven.plugins</groupId>
           <artifactId>maven-compiler-plugin</artifactId>
-<<<<<<< HEAD
-          <version>3.9.0</version>
-            <configuration>
-                <release>${javaVersion}</release>
-                <testRelease>16</testRelease>
-            </configuration>
-=======
           <version>3.10.1</version>
           <configuration>
             <showWarnings>true</showWarnings>
@@ -123,40 +98,6 @@
               <version>[11,)</version>
             </jdkToolchain>
           </configuration>
->>>>>>> dd92e49b
-        </plugin>
-        <plugin>
-          <groupId>org.apache.maven.plugins</groupId>
-          <artifactId>maven-javadoc-plugin</artifactId>
-<<<<<<< HEAD
-          <version>3.3.1</version>
-=======
-          <version>3.4.1</version>
-          <configuration>
-            <jdkToolchain>
-              <version>[11,)</version>
-            </jdkToolchain>
-            <!-- Specify newer JDK as target to allow linking to newer Java API, and to generate
-              module overview in Javadoc for Gson's module descriptor -->
-            <release>11</release>
-            <!-- Exclude `missing` group because some tags have been omitted when they are redundant -->
-            <doclint>all,-missing</doclint>
-            <!-- Link against newer Java API Javadoc because most users likely 
-              use a newer Java version than the one used for building this project -->
-            <detectJavaApiLink>false</detectJavaApiLink>
-            <links>
-              <link>https://docs.oracle.com/en/java/javase/11/docs/api/</link>
-            </links>
-            <!-- Disable detection of offline links between Maven modules: 
-              (1) Only `gson` module is published, so for other modules Javadoc links don't 
-              matter much at the moment; (2) The derived URL for the modules is based on 
-              the project URL (= Gson GitHub repo) which is incorrect because it is not 
-              hosting the Javadoc (3) It might fail due to https://bugs.openjdk.java.net/browse/JDK-8212233 -->
-            <detectOfflineLinks>false</detectOfflineLinks>
-            <!-- Only show warnings and errors -->
-            <quiet>true</quiet>
-          </configuration>
->>>>>>> dd92e49b
         </plugin>
         <plugin>
           <groupId>org.apache.maven.plugins</groupId>
@@ -167,11 +108,6 @@
           <groupId>org.apache.maven.plugins</groupId>
           <artifactId>maven-source-plugin</artifactId>
           <version>3.2.1</version>
-        </plugin>
-        <plugin>
-          <groupId>org.apache.maven.plugins</groupId>
-          <artifactId>maven-gpg-plugin</artifactId>
-          <version>3.0.1</version>
         </plugin>
         <plugin>
           <groupId>org.apache.maven.plugins</groupId>
@@ -193,149 +129,7 @@
             </preparationGoals>
           </configuration>
         </plugin>
-        <plugin>
-          <artifactId>maven-antrun-plugin</artifactId>
-          <version>3.1.0</version>
-          <executions>
-            <!-- Replaces version placeholders with the current version; this is mainly useful for
-              Javadoc where this allows writing `@since $next-version$` -->
-            <execution>
-              <id>replace-version-placeholders</id>
-              <goals>
-                <goal>run</goal>
-              </goals>
-              <configuration>
-                <target>
-                  <replace token="$next-version$" value="${project.version}" encoding="${project.build.sourceEncoding}">
-                    <!-- erroronmissingdir=false for gson-parent which does not have source directory -->
-                    <fileset dir="${project.build.sourceDirectory}" includes="**" erroronmissingdir="false" />
-                  </replace>
-                </target>
-              </configuration>
-            </execution>
-            <!-- Replaces references to the old version in the documentation -->
-            <execution>
-              <id>replace-old-version-references</id>
-              <goals>
-                <goal>run</goal>
-              </goals>
-              <configuration>
-                <target>
-                  <!-- Replace Maven and Gradle version references; uses regex lookbehind and lookahead -->
-                  <replaceregexp match="(?&lt;=&lt;version&gt;).*(?=&lt;/version&gt;)|(?&lt;='com\.google\.code\.gson:gson:).*(?=')" flags="g" replace="${project.version}" encoding="${project.build.sourceEncoding}">
-                    <fileset dir="${project.basedir}">
-                      <include name="README.md" />
-                      <include name="UserGuide.md" />
-                    </fileset>
-                  </replaceregexp>
-                </target>
-              </configuration>
-              <!-- Only has to be executed for parent project; don't inherit this to modules -->
-              <!-- This might be a bit hacky; execution with this ID seems to be missing for modules and Maven just executes default
-                configuration which does not have any targets configured. (not sure if this behavior is guaranteed) -->
-              <inherited>false</inherited>
-            </execution>
-            <!-- Adds changed files to the Git index; workaround because Maven Release Plugin does not support committing
-              additional files yet (https://issues.apache.org/jira/browse/MRELEASE-798), and for workarounds with
-              Maven SCM Plugin it is apparently necessary to know modified files in advance -->
-            <!-- Maven Release Plugin then just happens to include these changed files in its Git commit;
-              not sure if this behavior is guaranteed or if this relies on implementation details -->
-            <execution>
-              <id>git-add-changed</id>
-              <goals>
-                <goal>run</goal>
-              </goals>
-              <configuration>
-                <target>
-                  <exec executable="git" dir="${project.basedir}" failonerror="true">
-                    <arg value="add" />
-                    <arg value="." />
-                  </exec>
-                </target>
-              </configuration>
-            </execution>
-          </executions>
-        </plugin>
-        <!-- Plugin for checking source and binary compatibility; used by GitHub workflow -->
-        <plugin>
-          <groupId>com.github.siom79.japicmp</groupId>
-          <artifactId>japicmp-maven-plugin</artifactId>
-          <version>0.16.0</version>
-          <configuration>
-            <oldVersion>
-              <dependency>
-                <groupId>${project.groupId}</groupId>
-                <artifactId>${project.artifactId}</artifactId>
-                <!-- This is set by the GitHub workflow -->
-                <version>JAPICMP-OLD</version>
-              </dependency>
-            </oldVersion>
-            <newVersion>
-              <file>
-                <path>${project.build.directory}/${project.build.finalName}.${project.packaging}</path>
-              </file>
-            </newVersion>
-            <parameter>
-              <breakBuildOnSourceIncompatibleModifications>true</breakBuildOnSourceIncompatibleModifications>
-              <breakBuildOnBinaryIncompatibleModifications>true</breakBuildOnBinaryIncompatibleModifications>
-              <excludes>
-                <exclude>com.google.gson.internal</exclude>
-              </excludes>
-              <onlyModified>true</onlyModified>
-              <skipXmlReport>true</skipXmlReport>
-              <reportOnlyFilename>true</reportOnlyFilename>
-            </parameter>
-          </configuration>
-        </plugin>
       </plugins>
     </pluginManagement>
   </build>
-
-  <profiles>
-    <!-- Profile defining additional plugins to be executed for release -->
-    <profile>
-      <id>release</id>
-      <build>
-        <plugins>
-          <plugin>
-            <groupId>org.apache.maven.plugins</groupId>
-            <artifactId>maven-source-plugin</artifactId>
-            <executions>
-              <execution>
-                <id>attach-sources</id>
-                <goals>
-                  <goal>jar-no-fork</goal>
-                </goals>
-              </execution>
-            </executions>
-          </plugin>
-          <plugin>
-            <groupId>org.apache.maven.plugins</groupId>
-            <artifactId>maven-javadoc-plugin</artifactId>
-            <executions>
-              <execution>
-                <id>attach-javadocs</id>
-                <goals>
-                  <goal>jar</goal>
-                </goals>
-              </execution>
-            </executions>
-          </plugin>
-          <plugin>
-            <groupId>org.apache.maven.plugins</groupId>
-            <artifactId>maven-gpg-plugin</artifactId>
-            <executions>
-              <execution>
-                <id>sign-artifacts</id>
-                <phase>verify</phase>
-                <goals>
-                  <goal>sign</goal>
-                </goals>
-              </execution>
-            </executions>
-          </plugin>
-        </plugins>
-      </build>
-    </profile>
-  </profiles>
 </project>