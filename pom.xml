--- conflicted
+++ resolved
@@ -1,9 +1,6 @@
 <?xml version="1.0" encoding="UTF-8"?>
 <!--
-<<<<<<< HEAD
   Copyright 2016 Happeo Oy
-=======
->>>>>>> 828a97be
   Copyright 2015 Google LLC
 
   Licensed under the Apache License, Version 2.0 (the "License");
@@ -17,22 +14,15 @@
   WITHOUT WARRANTIES OR CONDITIONS OF ANY KIND, either express or implied.
   See the License for the specific language governing permissions and
   limitations under the License.
-<<<<<<< HEAD
 
   This file has been modified by Happeo Oy.
-=======
->>>>>>> 828a97be
 -->
 <project xmlns="http://maven.apache.org/POM/4.0.0" xmlns:xsi="http://www.w3.org/2001/XMLSchema-instance" xsi:schemaLocation="http://maven.apache.org/POM/4.0.0 http://maven.apache.org/maven-v4_0_0.xsd" child.project.url.inherit.append.path="false">
   <modelVersion>4.0.0</modelVersion>
 
   <groupId>com.google.code.gson</groupId>
   <artifactId>gson-parent</artifactId>
-<<<<<<< HEAD
   <version>2.11.0-happeo-1-SNAPSHOT</version>
-=======
-  <version>2.11.0</version>
->>>>>>> 828a97be
   <packaging>pom</packaging>
 
   <name>Gson Parent</name>
@@ -50,7 +40,6 @@
 
   <properties>
     <project.build.sourceEncoding>UTF-8</project.build.sourceEncoding>
-<<<<<<< HEAD
     <maven.compiler.release>8</maven.compiler.release>
     <maven.compiler.testRelease>17</maven.compiler.testRelease>
 
@@ -58,30 +47,15 @@
     <!-- Automatically updated by Maven Release Plugin -->
     <project.build.outputTimestamp>2023-01-01T00:00:00Z</project.build.outputTimestamp>
     <internal.repository.url.base>urn:happeo:repository:internal</internal.repository.url.base>
-=======
-    <maven.compiler.release>7</maven.compiler.release>
-    <maven.compiler.testRelease>11</maven.compiler.testRelease>
-
-    <!-- Make the build reproducible, see https://maven.apache.org/guides/mini/guide-reproducible-builds.html -->
-    <!-- Automatically updated by Maven Release Plugin -->
-    <project.build.outputTimestamp>2024-05-19T18:53:38Z</project.build.outputTimestamp>
->>>>>>> 828a97be
   </properties>
 
   <!-- These attributes specify that the URLs should be inherited by the modules as is, to avoid constructing
     invalid URLs, see also https://maven.apache.org/ref/3.9.1/maven-model-builder/index.html#inheritance-assembly -->
   <scm child.scm.url.inherit.append.path="false" child.scm.connection.inherit.append.path="false" child.scm.developerConnection.inherit.append.path="false">
-<<<<<<< HEAD
     <url>https://github.com/getuniverse/gson/</url>
     <connection>scm:git:https://github.com/getuniverse/gson.git</connection>
     <developerConnection>scm:git:git@github.com:getuniverse/gson.git</developerConnection>
     <tag>HEAD</tag>
-=======
-    <url>https://github.com/google/gson/</url>
-    <connection>scm:git:https://github.com/google/gson.git</connection>
-    <developerConnection>scm:git:git@github.com:google/gson.git</developerConnection>
-    <tag>gson-parent-2.11.0</tag>
->>>>>>> 828a97be
   </scm>
 
   <developers>
@@ -89,14 +63,11 @@
       <id>google</id>
       <organization>Google</organization>
       <organizationUrl>https://www.google.com</organizationUrl>
-<<<<<<< HEAD
     </developer>
     <developer>
       <id>happeo</id>
       <organization>Happeo</organization>
       <organizationUrl>https://www.happeo.com</organizationUrl>
-=======
->>>>>>> 828a97be
     </developer>
   </developers>
 
@@ -118,7 +89,6 @@
         <groupId>junit</groupId>
         <artifactId>junit</artifactId>
         <version>4.13.2</version>
-<<<<<<< HEAD
         <exclusions>
           <exclusion>
             <groupId>org.hamcrest</groupId>
@@ -131,10 +101,6 @@
         <artifactId>hamcrest</artifactId>
         <version>2.2</version>
       </dependency>
-=======
-      </dependency>
-
->>>>>>> 828a97be
       <dependency>
         <groupId>com.google.truth</groupId>
         <artifactId>truth</artifactId>
@@ -156,13 +122,10 @@
     <plugins>
       <plugin>
         <groupId>org.apache.maven.plugins</groupId>
-<<<<<<< HEAD
         <artifactId>maven-source-plugin</artifactId>
       </plugin>
       <plugin>
         <groupId>org.apache.maven.plugins</groupId>
-=======
->>>>>>> 828a97be
         <artifactId>maven-enforcer-plugin</artifactId>
         <version>3.4.1</version>
         <executions>
@@ -183,11 +146,7 @@
                   <!-- Other plugins of this build require at least JDK 11 -->
                   <!-- Fail fast when building with JDK > 17 because it causes build failures,
                     see https://github.com/google/gson/issues/2501 -->
-<<<<<<< HEAD
                   <version>[11,)</version>
-=======
-                  <version>[11,18)</version>
->>>>>>> 828a97be
                 </requireJavaVersion>
               </rules>
             </configuration>
@@ -400,7 +359,6 @@
           <groupId>org.apache.maven.plugins</groupId>
           <artifactId>maven-jar-plugin</artifactId>
           <version>3.4.1</version>
-<<<<<<< HEAD
         </plugin>
         <plugin>
           <groupId>org.apache.maven.plugins</groupId>
@@ -419,23 +377,11 @@
             </execution>
           </executions>
           <inherited>true</inherited>
-=======
-        </plugin>
-        <plugin>
-          <groupId>org.apache.maven.plugins</groupId>
-          <artifactId>maven-install-plugin</artifactId>
-          <version>3.1.2</version>
-        </plugin>
-        <plugin>
-          <groupId>org.apache.maven.plugins</groupId>
-          <artifactId>maven-source-plugin</artifactId>
-          <version>3.3.1</version>
         </plugin>
         <plugin>
           <groupId>org.apache.maven.plugins</groupId>
           <artifactId>maven-gpg-plugin</artifactId>
           <version>3.2.4</version>
->>>>>>> 828a97be
         </plugin>
         <plugin>
           <groupId>org.apache.maven.plugins</groupId>
@@ -458,23 +404,6 @@
             </preparationGoals>
           </configuration>
         </plugin>
-<<<<<<< HEAD
-      </plugins>
-    </pluginManagement>
-  </build>
-  <distributionManagement>
-    <repository>
-      <id>central</id>
-      <name>happeo-releases</name>
-      <url>${internal.repository.url.base}/libs-release-local</url>
-    </repository>
-    <snapshotRepository>
-      <id>snapshots</id>
-      <name>happeo-snapshots</name>
-      <url>${internal.repository.url.base}/libs-snapshot-local</url>
-    </snapshotRepository>
-  </distributionManagement>
-=======
         <plugin>
           <artifactId>maven-antrun-plugin</artifactId>
           <version>3.1.0</version>
@@ -626,20 +555,6 @@
       </build>
     </profile>
 
-    <!-- Slightly adjust build to support building with JDK >= 21
-      However, by default this will intentionally be blocked by the Maven Enforcer Plugin defined above
-      and must be explicitly circumvented to avoid building non-release Gson artifacts by accident -->
-    <profile>
-      <id>jdk21+</id>
-      <activation>
-        <jdk>[21,)</jdk>
-      </activation>
-      <properties>
-        <!-- JDK 21 does not support Java 7 as release, must use at least Java 8 -->
-        <maven.compiler.release>8</maven.compiler.release>
-      </properties>
-    </profile>
-
     <!-- Profile defining additional plugins to be executed for release -->
     <profile>
       <id>release</id>
@@ -686,5 +601,17 @@
       </build>
     </profile>
   </profiles>
->>>>>>> 828a97be
+
+  <distributionManagement>
+    <repository>
+      <id>central</id>
+      <name>happeo-releases</name>
+      <url>${internal.repository.url.base}/libs-release-local</url>
+    </repository>
+    <snapshotRepository>
+      <id>snapshots</id>
+      <name>happeo-snapshots</name>
+      <url>${internal.repository.url.base}/libs-snapshot-local</url>
+    </snapshotRepository>
+  </distributionManagement>
 </project>