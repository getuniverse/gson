--- conflicted
+++ resolved
@@ -5,17 +5,13 @@
 
 There are a few open-source projects that can convert Java objects to JSON. However, most of them require that you place Java annotations in your classes; something that you can not do if you do not have access to the source-code. Most also do not fully support the use of Java Generics. Gson considers both of these as very important design goals.
 
-<<<<<<< HEAD
-=======
 > [!NOTE]\
-> Gson is currently in maintenance mode; existing bugs will be fixed, but large new features will likely not be added. If you want to add a new feature, please first search for existing GitHub issues, or create a new one to discuss the feature and get feedback.
+> Gson is currently in maintenance mode by Google; existing bugs will be fixed, but large new features will likely not be added. If you want to add a new feature, please first search for existing GitHub issues, or create a new one to discuss the feature and get feedback.
 
->>>>>>> 828a97be
 > [!IMPORTANT]\
 > Gson's main focus is on Java. Using it with other JVM languages such as Kotlin or Scala might work fine in many cases, but language-specific features such as Kotlin's non-`null` types or constructors with default arguments are not supported. This can lead to confusing and incorrect behavior.\
 > When using languages other than Java, prefer a JSON library with explicit support for that language.
 
-<<<<<<< HEAD
 ## Happeo Fork
 
 This is a fork of the official Gson repository that fixes issues we at Happeo find important and allows us to add
@@ -48,38 +44,20 @@
 1. `git push --follow-tags origin`
 
 ## Goals
-=======
-### Goals
->>>>>>> 828a97be
   * Provide simple `toJson()` and `fromJson()` methods to convert Java objects to JSON and vice-versa
   * Allow pre-existing unmodifiable objects to be converted to and from JSON
   * Extensive support of Java Generics
   * Allow custom representations for objects
   * Support arbitrarily complex objects (with deep inheritance hierarchies and extensive use of generic types)
 
-<<<<<<< HEAD
 ## Download
-=======
-### Download
-
-Gradle:
-```gradle
-dependencies {
-  implementation 'com.google.code.gson:gson:2.11.0'
-}
-```
->>>>>>> 828a97be
 
 Maven:
 ```xml
 <dependency>
   <groupId>com.google.code.gson</groupId>
   <artifactId>gson</artifactId>
-<<<<<<< HEAD
   <version>2.11.0-happeo-1</version>
-=======
-  <version>2.11.0</version>
->>>>>>> 828a97be
 </dependency>
 ```
 
@@ -105,18 +83,7 @@
 However, care should be taken when relying on this. `Unsafe` is not available in all environments and its usage has some pitfalls,
 see [`GsonBuilder.disableJdkUnsafe()`](https://javadoc.io/doc/com.google.code.gson/gson/latest/com.google.gson/com/google/gson/GsonBuilder.html#disableJdkUnsafe()).
 
-<<<<<<< HEAD
 ## Documentation
-=======
-#### Minimum Android API level
-
-- Gson 2.11.0 and newer: API level 21
-- Gson 2.10.1 and older: API level 19
-
-Older Gson versions may also support lower API levels, however this has not been verified.
-
-### Documentation
->>>>>>> 828a97be
   * [API Javadoc](https://www.javadoc.io/doc/com.google.code.gson/gson): Documentation for the current release
   * [User guide](UserGuide.md): This guide contains examples on how to use Gson in your code
   * [Troubleshooting guide](Troubleshooting.md): Describes how to solve common issues when using Gson
@@ -130,37 +97,23 @@
   * [Gson Tutorial Series](https://futurestud.io/tutorials/gson-getting-started-with-java-json-serialization-deserialization) by `Future Studio`
   * [Gson API Report](https://abi-laboratory.pro/java/tracker/timeline/gson/)
 
-<<<<<<< HEAD
 ## Building
-=======
-### Building
->>>>>>> 828a97be
 
 Gson uses Maven to build the project:
 ```
 mvn clean verify
 ```
 
-<<<<<<< HEAD
 JDK 17 or newer is required for building. Newer JDKs are currently not supported for building (but are supported when _using_ Gson).
 
 ## Contributing
-=======
-JDK 11 or newer is required for building, JDK 17 is recommended. Newer JDKs are currently not supported for building (but are supported when _using_ Gson).
-
-### Contributing
->>>>>>> 828a97be
 
 See the [contributing guide](https://github.com/google/.github/blob/master/CONTRIBUTING.md).\
 Please perform a quick search to check if there are already existing issues or pull requests related to your contribution.
 
 Keep in mind that Gson is in maintenance mode. If you want to add a new feature, please first search for existing GitHub issues, or create a new one to discuss the feature and get feedback.
 
-<<<<<<< HEAD
 ## License
-=======
-### License
->>>>>>> 828a97be
 
 Gson is released under the [Apache 2.0 license](LICENSE).
 
