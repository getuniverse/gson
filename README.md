--- conflicted
+++ resolved
@@ -21,20 +21,9 @@
 <dependency>
   <groupId>com.google.code.gson</groupId>
   <artifactId>gson</artifactId>
-  <version>2.8.8-happeo-1</version>
+  <version>2.8.9-happeo-1</version>
 </dependency>
 ```
-
-<<<<<<< HEAD
-### Documentation
-  * [API Javadoc](https://www.javadoc.io/doc/com.google.code.gson/gson): Documentation for the current release
-  * [User guide](blob/master/UserGuide.md): This guide contains examples on how to use Gson in your code.
-  * [Change log](blob/master/CHANGELOG.md): Changes in the recent versions
-  * [Design document](blob/master/GsonDesignDocument.md): This document discusses issues we faced while designing Gson. It also includes a comparison of Gson with other Java libraries that can be used for Json conversion
-=======
-[Gson jar downloads](https://maven-badges.herokuapp.com/maven-central/com.google.code.gson/gson) are available from Maven Central.
-
-![Build Status](https://github.com/google/gson/actions/workflows/build.yml/badge.svg)
 
 ### Documentation
   * [API Javadoc](https://www.javadoc.io/doc/com.google.code.gson/gson): Documentation for the current release
@@ -43,7 +32,6 @@
   * [Design document](https://github.com/google/gson/blob/master/GsonDesignDocument.md): This document discusses issues we faced while designing Gson. It also includes a comparison of Gson with other Java libraries that can be used for Json conversion
 
 Please use the ['gson' tag on StackOverflow](https://stackoverflow.com/questions/tagged/gson) or the [google-gson Google group](https://groups.google.com/group/google-gson) to discuss Gson or to post questions.
->>>>>>> 6a368d89
 
 ### Related Content Created by Third Parties
   * [Gson Tutorial](https://www.studytrails.com/java/json/java-google-json-introduction/) by `StudyTrails`
